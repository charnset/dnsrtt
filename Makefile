--- conflicted
+++ resolved
@@ -9,11 +9,7 @@
 COL_WHITE = \033[01;37m
 COL_END = \033[0m
 
-<<<<<<< HEAD
-INC_DIRS = obj/ src/ src/hash/ src/dns/ src/other/ src/server/ src/zone/ src/tests src/tests/libtap src/dnslib/ src/stat
-=======
-INC_DIRS = src/ src/hash/ src/dns/ src/other/ src/server/ src/zone/ src/tests src/tests/libtap src/dnslib/ src/stat src/alloc/
->>>>>>> b8382a69
+INC_DIRS = obj/ src/ src/hash/ src/dns/ src/other/ src/server/ src/zone/ src/tests src/tests/libtap src/dnslib/ src/stat src/alloc/
 SRC_DIRS = src/
 TESTS_DIR = src/tests/
 ZONEC_DIR = src/zone/
