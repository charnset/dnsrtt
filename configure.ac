#                                               -*- Autoconf -*-

AC_PREREQ([2.60])
<<<<<<< HEAD
AC_INIT([knot], [1.4-dev], [knot-dns@labs.nic.cz])
=======
AC_INIT([knot], [1.4.1], [knot-dns@labs.nic.cz])
>>>>>>> ffc02e9d
AM_INIT_AUTOMAKE([gnits subdir-objects dist-xz -Wall -Werror])
AM_SILENT_RULES([yes])
AC_CONFIG_SRCDIR([src/knot/main.c])
AC_CONFIG_HEADERS([src/config.h])
AC_CONFIG_MACRO_DIR([m4])
AC_USE_SYSTEM_EXTENSIONS([_GNU_SOURCE])

# Automatically update release date based on configure.ac date
release_date=`doc/mdate-sh configure.ac`
AC_SUBST([RELEASE_DATE], $release_date)

# Set compiler compatibility flags
AC_PROG_CC_C99
AM_PROG_CC_C_O
AC_PROG_CPP_WERROR

# Default compiler flags
CFLAGS="$CFLAGS -Wall -Werror=format-security"

# Checks for programs.
m4_ifdef([AM_PROG_AR], [AM_PROG_AR]) # call AM_PROG_AR only if available

# Initialize libtool
AC_DISABLE_STATIC
AC_PROG_LIBTOOL
LT_INIT

# Use pkg-config
PKG_PROG_PKG_CONFIG

AC_CACHE_CHECK([for reentrant lex], [ac_cv_path_LEX],
  [AC_PATH_PROGS_FEATURE_CHECK([LEX], [$LEX flex gflex],
  [cat >conftest.l <<_ACEOF
%{
%}

%option reentrant
%option bison-bridge
%option noinput
%option nounput
%option noreject

BLANK [ \t\n]

%%
<<EOF>> return 0;
%%
_ACEOF
_AC_DO_VAR(ac_path_LEX conftest.l)
test $ac_status -eq 0 && ac_cv_path_LEX=$ac_path_LEX ac_path_LEX_found=true
rm -f conftest.l lexyy.c lex.yy.c
],
[AC_MSG_ERROR([could not find lex that supports reentrant parsers])])])
AC_SUBST([LEX], [$ac_cv_path_LEX])
AM_PROG_LEX

AC_PROG_YACC
YACC_BISON=`bison --version | awk '{print $1;exit}'`
AS_IF([test "x$YACC_BISON" != "xbison"],
    [AC_MSG_ERROR([GNU bison needed for reentrant parsers, set the \$YACC variable before running configure])])
AC_PROG_INSTALL

# Check for Ragel
AC_PATH_PROG([RAGEL], [ragel], [false])
AM_CONDITIONAL([HAVE_RAGEL], test "$RAGEL" != "false")

# Set FSM type for Ragel
AC_ARG_ENABLE([fastparser],
    AS_HELP_STRING([--disable-fastparser], [Don't use faster zone parser]),
    [],
    [enable_fastparser=yes])

AS_CASE([$enable_fastparser],
    [no], [AC_SUBST([FSM_TYPE], [-T0])],
    [yes], [AC_SUBST([FSM_TYPE], [-G2])],
    [*], [
        AS_IF([test "$RAGEL" = "false"],
	    [AC_MSG_ERROR([Ragel is needed to generate different parsers])])
        AC_SUBST([FSM_TYPE], [$enable_fastparser])
    ])
AM_CONDITIONAL([G2_PARSER], test "$enable_fastparser" = "yes")
AM_CONDITIONAL([T0_PARSER], test "$enable_fastparser" = "no")

# Debug modules
AC_ARG_ENABLE([debug],
    AS_HELP_STRING([--enable-debug=server,zones,xfr,packet,rr,ns,loader,dnssec],
    [compile selected debug modules [default=none]]),
    [
    echo ${enableval}|tr "," "\n"|while read val; do
        case "${val}" in
            server) AC_DEFINE([KNOTD_SERVER_DEBUG], [1], [Server debug.]) ;;
            zones) AC_DEFINE([KNOT_ZONES_DEBUG], [1], [Zones debug.]) ;;
            xfr) AC_DEFINE([KNOT_XFR_DEBUG], [1], [XFR debug.]) ;;
            packet) AC_DEFINE([KNOT_PACKET_DEBUG], [1], [Packet debug.]) ;;
            rr) AC_DEFINE([KNOT_RR_DEBUG], [1], [RR debug.]) ;;
            ns) AC_DEFINE([KNOT_NS_DEBUG], [1], [Nameserver debug.]) ;;
            loader) AC_DEFINE([KNOT_LOADER_DEBUG], [1], [Zone loading debug.]) ;;
            dnssec) AC_DEFINE([KNOT_DNSSEC_DEBUG], [1], [DNSSEC debug.]) ;;
        esac
    done
    ], [])

# Debug level
AC_ARG_ENABLE([debuglevel],
    AS_HELP_STRING([--enable-debuglevel=brief|verbose|details], [enable given debug level [default=disabled]]),
    # Not all shells support fall-through with ;& so I have to duplicate
    [case "x${enableval}" in
      xdetails)
        AC_DEFINE([DEBUG_ENABLE_DETAILS], [1], [Enable details debugging messages.])
        AC_DEFINE([DEBUG_ENABLE_VERBOSE], [1], [Enable verbose debugging messages.])
        AC_DEFINE([DEBUG_ENABLE_BRIEF], [1], [Enable brief debugging messages.])
        ;;
      xverbose)
        AC_DEFINE([DEBUG_ENABLE_VERBOSE], [1], [Enable verbose debugging messages.])
        AC_DEFINE([DEBUG_ENABLE_BRIEF], [1], [Enable brief debugging messages.])
        ;;
      xbrief)
        AC_DEFINE([DEBUG_ENABLE_BRIEF], [1], [Enable brief debugging messages.])
        ;;
    esac], [])

# recvmmsg() (valgrind doesn't support it, so disable for debugging)
# The check for struct mmsghdr is required when libc doesn't have an API but the function links
AC_ARG_ENABLE([recvmmsg],
    AS_HELP_STRING([--enable-recvmmsg=yes|no], [enable recvmmsg() network API under Linux (kernel support required) (set to 'no' if you have trouble running server under valgrind) [default=yes]]),
    [case "${enableval}" in
      yes)
	  AC_CHECK_FUNCS([sendmmsg])
          AC_LINK_IFELSE([AC_LANG_PROGRAM([[#include <sys/socket.h>]], [[struct mmsghdr v; recvmmsg(0,0,0,0,0);]])],
          [AC_DEFINE(HAVE_RECVMMSG, 1, [Define if struct mmsghdr and recvmmsg() exists.])])
          ;;
      no)
          ;;
      *)
          AC_MSG_ERROR([bad value ${enableval} for --enable-recvmmsg])
          ;;
    esac],
    [
      AC_CHECK_FUNCS([sendmmsg])
      AC_LINK_IFELSE([AC_LANG_PROGRAM([[#include <sys/socket.h>]], [[struct mmsghdr v; recvmmsg(0,0,0,0,0);]])],
      [AC_DEFINE(HAVE_RECVMMSG, 1, [Define if struct mmsghdr and recvmmsg() exists.])])
    ])

# Enable integrity check
AC_ARG_ENABLE([integrity-check],
    AS_HELP_STRING([--enable-integrity-check], [enable integrity check in knotd via SIGUSR1]),
    [AC_DEFINE([INTEGRITY_CHECK], [1], [integrity check in knotd])])

# Check for link time optimizations support and predictive commoning
AC_ARG_ENABLE([lto],
    AS_HELP_STRING([--enable-lto=yes|no], [enable link-time optimizations, enable if not broken for some extra speed [default=no]]),
    [case "${enableval}" in
      yes) AX_CHECK_COMPILE_FLAG("-flto", [CFLAGS="$CFLAGS -flto"], []) ;;
      no) ;;
      *)  AC_MSG_ERROR([bad value ${enableval} for --enable-lto]) ;;
    esac])

# Check for enable microseconds in log messages
AC_ARG_ENABLE([microseconds-log],
    AS_HELP_STRING([--enable-microseconds-log], [enable microseconds in log messages [default=no]]),
    AC_DEFINE([ENABLE_MICROSECONDS_LOG], [1], [microseconds in log messages]))

AX_CHECK_COMPILE_FLAG("-fpredictive-commoning", [CFLAGS="$CFLAGS -fpredictive-commoning"], [], "-Werror")

# Disable strict aliasing
# FIXME: we break strict aliasing on many occurenes, disable it until resolved or kept
AX_CHECK_COMPILE_FLAG("-fno-strict-aliasing", [CFLAGS="$CFLAGS -fno-strict-aliasing"], [])

# Default directories
run_dir="${localstatedir}/run/knot"
AC_ARG_WITH([rundir],
        AC_HELP_STRING([--with-rundir=path], [Path to run-time variable data (pid, sockets...). [default=LOCALSTATEDIR/run/knot]]),
        [run_dir=$withval])
AC_SUBST(run_dir)

storage_dir="${localstatedir}/lib/knot"
AC_ARG_WITH([storage],
        AC_HELP_STRING([--with-storage=path], [Default storage directory (slave zones, persistent data). [default=LOCALSTATEDIR/lib/knot]]),
        [storage_dir=$withval])
AC_SUBST(storage_dir)

config_dir="${sysconfdir}/knot"
AC_ARG_WITH([configdir],
        AC_HELP_STRING([--with-configdir=path], [Default directory for configuration. [default=SYSCONFDIR/knot]]),
        [config_dir=$withval])
AC_SUBST(config_dir)

# Checks for libraries.
# FIXME: Replace `main' with a function in `-lm':

dnl Check for userspace-rcu library
AC_ARG_WITH(urcu,
[  --with-urcu=DIR        where to find userspace-rcu library])

AS_IF([test "$with_urcu" != "no"], [
  PKG_CHECK_MODULES([liburcu], liburcu, [
    CPPFLAGS="$CPPFLAGS $liburcu_CFLAGS"
    LIBS="$LIBS $liburcu_LIBS"
    with_urcu=yes
  ],[
    for try_urcu in "$with_urcu" "" "/usr/local"; do
      save_LIBS="$LIBS"
      save_CPPFLAGS="$CPPFLAGS"

      AS_IF([test -d "$try_urcu"], [
        liburcu_CFLAGS="-I$try_urcu/include"
        liburcu_LIBS="-L$try_urcu/lib"
      ],[
        liburcu_CFLAGS=""
        liburcu_LIBS=""
      ])

      CPPFLAGS="$CPPFLAGS $liburcu_CFLAGS"
      LIBS="$LIBS $liburcu_LIBS"

      AC_SEARCH_LIBS([rcu_set_pointer_sym], [urcu], [
        with_urcu=yes
	break
      ],[
        CPPFLAGS="$save_CPPFLAGS"
        LIBS="$save_LIBS"
        with_urcu=no
	# do not cache result of AC_SEARCH_LIBS test
	unset ac_cv_search_rcu_set_pointer_sym
      ])
    done

    AS_IF([test "$with_urcu" = "no"],[
      AC_MSG_ERROR([liburcu is required])
    ])
  ])
])

AC_SEARCH_LIBS([urcu_init], [urcu], [AC_MSG_ERROR([liburcu is too old (< 0.4.0), urcu_init symbol found])], [])

dnl Check for OpenSSL
AC_ARG_WITH(openssl,
[  --with-openssl=DIR        where to find openssl library])

AS_IF([test "$with_openssl" != "no"],[
  PKG_CHECK_MODULES([libcrypto], libcrypto, [
    CPPFLAGS="$CPPFLAGS $libcrypto_CFLAGS"
    LIBS="$LIBS $libcrypto_LIBS"
    with_openssl=yes
  ],[

    for try_openssl in "$with_openssl" "" "/usr/local"; do
      save_LIBS="$LIBS"
      save_CPPFLAGS="$CPPFLAGS"

      AS_IF([test -d "$try_openssl"], [
        libcrypto_CFLAGS="-I$try_openssl/include"
        libcrypto_LIBS="-L$try_openssl/lib"
      ],[
        libcrypto_CFLAGS=""
        libcrypto_LIBS=""
      ])

      CPPFLAGS="$CPPFLAGS $libcrypto_CFLAGS"
      LIBS="$LIBS $libcrypto_LIBS"

      AC_SEARCH_LIBS([OpenSSL_add_all_digests], [crypto], [
        with_openssl=yes
	break
      ],[
        with_openssl=no
	# do not cache result of AC_SEARCH_LIBS test
	unset ac_cv_search_OpenSSL_add_all_digests
      ])

      CPPFLAGS="$save_CPPFLAGS"
      LIBS="$save_LIBS"
    done

  ])
])

AS_IF([test "$with_openssl" = "no"],[
  AC_MSG_ERROR([OpenSSL library is required.])
])

AC_EGREP_CPP(openssl_version_ok,
  [#include <openssl/crypto.h>
   #if (OPENSSL_VERSION_NUMBER >= 0x1000000fL)
   openssl_version_ok
   #endif
  ],[],[AC_MSG_ERROR([OpenSSL library version >= 1.0.0 is required.])]
)

AC_ARG_WITH(libidn, AC_HELP_STRING([--with-libidn=[DIR]],
    [Support IDN (needs GNU Libidn)]),
    libidn=$withval, libidn=yes)
if test "$libidn" != "no"; then
    if test "$libidn" != "yes"; then
        LDFLAGS="${LDFLAGS} -L$libidn/lib"
        CPPFLAGS="${CPPFLAGS} -I$libidn/include"
    fi
    AC_CHECK_HEADER(idna.h, AC_CHECK_LIB(idn, stringprep_check_version,
                                 [libidn=yes LIBS="${LIBS} -lidn"], libidn=no),
                    libidn=no)
fi
if test "$libidn" != "no" ; then
    AC_DEFINE(LIBIDN, 1, [Define to 1 if you want IDN support.])
fi

AC_SEARCH_LIBS([pow], [m])
AC_SEARCH_LIBS([pthread_create], [pthread], [], [AC_MSG_ERROR([pthreads not found])])
AC_SEARCH_LIBS([dlopen], [dl])
AC_SEARCH_LIBS([clock_gettime], [rt])
AC_SEARCH_LIBS([capng_apply], [cap-ng])
AC_SEARCH_LIBS([adler32], [z])

# Checks for header files.
AC_HEADER_RESOLV
AC_CHECK_HEADERS_ONCE([cap-ng.h netinet/in_systm.h pthread_np.h signal.h sys/select.h sys/time.h sys/wait.h sys/uio.h])

# Checks for typedefs, structures, and compiler characteristics.
AC_C_INLINE
AC_TYPE_PID_T
AC_TYPE_SIZE_T
AC_TYPE_SSIZE_T

# Checks for library functions.
AC_CHECK_FUNCS([clock_gettime gettimeofday fgetln getline madvise malloc_trim poll posix_memalign pselect pthread_setaffinity_np regcomp select setgroups initgroups])

# Check for be64toh function
AC_LINK_IFELSE([AC_LANG_PROGRAM([[#include <endian.h>]], [[return be64toh(0);]])],
[AC_DEFINE(HAVE_BE64TOH, 1, [Define to 1 if you have the `be64toh' function.])])

# Check for cpu_set_t/cpuset_t compatibility
AC_LINK_IFELSE([AC_LANG_PROGRAM([[#include <pthread.h>]], [[cpu_set_t set; CPU_ZERO(&set);]])],
[AC_DEFINE(HAVE_CPUSET_LINUX, 1, [Define if Linux-like cpu_set_t exists.])])
AC_LINK_IFELSE([AC_LANG_PROGRAM([[#include <pthread_np.h>]], [[cpuset_t set; CPU_ZERO(&set);]])],
[AC_DEFINE(HAVE_CPUSET_BSD, 1, [Define if FreeBSD-like cpuset_t exists.])])
AC_LINK_IFELSE([AC_LANG_PROGRAM([[#include <sched.h>]], [[cpuset_t* set = cpuset_create(); cpuset_destroy(set);]])],
[AC_DEFINE(HAVE_CPUSET_NETBSD, 1, [Define if cpuset_t and cpuset(3) exists.])])

gl_VISIBILITY()
CFLAGS="$CFLAGS $CFLAG_VISIBILITY"

AC_CONFIG_FILES([Makefile
		 doc/Makefile
		 man/Makefile
		 src/Makefile
		 samples/Makefile
		 src/zscanner/Makefile
		 man/khost.1
		 man/knotc.8
		 man/knotd.8
		 man/kdig.1
		 man/knsupdate.1
		 man/knot.conf.5
		 man/knsec3hash.1
		 ])

AC_OUTPUT

echo "
  Version: ${PACKAGE_VERSION}
  Prefix: ${prefix}
  Run dir: ${run_dir}
  Storage dir: ${storage_dir}
  Config dir: ${config_dir}
  Compiler: ${CC}
  CFlags: ${CFLAGS} ${CPPFLAGS}
  LDFlags: ${LDFLAGS}
  Libs: ${LIBS}
  Ragel: ${RAGEL} ${FSM_TYPE}
  Utils with IDN: ${libidn}

  Continue with 'make' command"<|MERGE_RESOLUTION|>--- conflicted
+++ resolved
@@ -1,11 +1,7 @@
 #                                               -*- Autoconf -*-
 
 AC_PREREQ([2.60])
-<<<<<<< HEAD
-AC_INIT([knot], [1.4-dev], [knot-dns@labs.nic.cz])
-=======
 AC_INIT([knot], [1.4.1], [knot-dns@labs.nic.cz])
->>>>>>> ffc02e9d
 AM_INIT_AUTOMAKE([gnits subdir-objects dist-xz -Wall -Werror])
 AM_SILENT_RULES([yes])
 AC_CONFIG_SRCDIR([src/knot/main.c])
