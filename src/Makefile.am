--- conflicted
+++ resolved
@@ -24,85 +24,6 @@
 knotc_SOURCES =					\
 	knot/ctl/knotc_main.c
 
-<<<<<<< HEAD
-=======
-kdig_SOURCES =					\
-	utils/common/msg.h			\
-	utils/common/msg.c			\
-	utils/common/exec.c			\
-	utils/common/exec.h			\
-	utils/common/params.c			\
-	utils/common/params.h			\
-	utils/common/resolv.c			\
-	utils/common/resolv.h			\
-	utils/common/netio.c			\
-	utils/common/netio.h			\
-	utils/common/token.c			\
-	utils/common/token.h			\
-	utils/common/rr-serialize.h		\
-	utils/common/rr-serialize.c		\
-	utils/dig/dig_main.c			\
-	utils/dig/dig_params.c			\
-	utils/dig/dig_params.h			\
-	utils/dig/dig_exec.c			\
-	utils/dig/dig_exec.h
-
-khost_SOURCES =					\
-	utils/common/msg.h			\
-	utils/common/msg.c			\
-	utils/common/exec.c			\
-	utils/common/exec.h			\
-	utils/common/params.c			\
-	utils/common/params.h			\
-	utils/common/resolv.c			\
-	utils/common/resolv.h			\
-	utils/common/netio.c			\
-	utils/common/netio.h			\
-	utils/common/token.c			\
-	utils/common/token.h			\
-	utils/common/rr-serialize.h		\
-	utils/common/rr-serialize.c		\
-	utils/host/host_main.c			\
-	utils/dig/dig_params.c			\
-	utils/dig/dig_params.h			\
-	utils/host/host_params.c		\
-	utils/host/host_params.h		\
-	utils/dig/dig_exec.c			\
-	utils/dig/dig_exec.h
-
-knsupdate_SOURCES =				\
-	utils/common/msg.h			\
-	utils/common/msg.c			\
-	utils/common/params.c			\
-	utils/common/params.h			\
-	utils/common/resolv.c			\
-	utils/common/resolv.h			\
-	utils/common/netio.c			\
-	utils/common/netio.h			\
-	utils/common/token.c			\
-	utils/common/token.h			\
-	utils/common/rr-serialize.h		\
-	utils/common/rr-serialize.c		\
-	utils/common/exec.c			\
-	utils/common/exec.h			\
-	utils/nsupdate/nsupdate_main.c		\
-	utils/nsupdate/nsupdate_params.c	\
-	utils/nsupdate/nsupdate_params.h	\
-	utils/nsupdate/nsupdate_exec.c		\
-	utils/nsupdate/nsupdate_exec.h
-
-knot_zcompile_SOURCES =				\
-	zcompile/zcompile_main.c		\
-	zcompile/zcompile-error.c		\
-	zcompile/parser-util.h			\
-	zcompile/parser-descriptor.h		\
-	zcompile/zparser.y			\
-	zcompile/zlexer.l			\
-	zcompile/zcompile.c			\
-	zcompile/parser-util.c			\
-	zcompile/parser-descriptor.c
-
->>>>>>> 1066647a
 unittests_SOURCES =				\
 	tests/common/acl_tests.c		\
 	tests/common/acl_tests.h		\
@@ -126,10 +47,10 @@
 	tests/knot/journal_tests.h		\
 	tests/knot/server_tests.c		\
 	tests/knot/server_tests.h		\
-	tests/libknot/wire_tests.c		\
-	tests/libknot/wire_tests.h		\
 	tests/libknot/dname_tests.c		\
 	tests/libknot/dname_tests.h		\
+	tests/libknot/wire_tests.h		\
+	tests/libknot/wire_tests.c		\
 	tests/unittests_main.c
 	
 unittests_libknot_SOURCES = 			\
