#include <config.h>
#include <stdio.h>
#include <stdint.h>
#include <assert.h>

#include "common.h"
#include "dnslib/zone-dump.h"
#include "dnslib/dnslib.h"
#include "lib/skip-list.h"

/* \note For space and speed purposes, dname ID (to be later used in loading)
 * is being stored in dname->node field. Not to be confused with dname's actual
 * node.
 */

/* \note Contents of dump file:
 * MAGIC(knotxx) NUMBER_OF_NORMAL_NODES NUMBER_OF_NSEC3_NODES
 * [normal_nodes] [nsec3_nodes]
 * node has following format:
 * owner_size owner_wire owner_label_size owner_labels owner_id
 * node_flags node_rrset_count [node_rrsets]
 * rrset has following format:
 * rrset_type rrset_class rrset_ttl rrset_rdata_count rrset_rrsig_count
 * [rrset_rdata] [rrset_rrsigs]
 * rdata can either contain full dnames (that is with labels but without ID)
 * or dname ID, if dname is in the zone
 * or raw data stored like this: data_len [data]
 */

struct arg {
	void *arg1; /* FILE *f / zone */
	void *arg2; /* skip_list_t */
	void *arg3; /* zone */
};

typedef struct arg arg_t;

/* we only need ordering for search purposes, therefore it is OK to compare
 * pointers directly */
static int compare_pointers(void *p1, void *p2)
{
	return ((size_t)p1 == (size_t)p2 ? 0 : (size_t)p1 < (size_t)p2 ? -1 : 1);
}

/* Functions for zone traversal are taken from dnslib/zone.c */
static void dnslib_zone_save_encloser_rdata_item(dnslib_rdata_t *rdata,
                                                 dnslib_zone_t *zone, uint pos,
					         skip_list_t *list)
{
	const dnslib_rdata_item_t *dname_item
		= dnslib_rdata_item(rdata, pos);

	if (dname_item != NULL) {
		dnslib_dname_t *dname = dname_item->dname;
		const dnslib_node_t *n = NULL;
		const dnslib_node_t *closest_encloser = NULL;
		const dnslib_node_t *prev = NULL;

		int exact = dnslib_zone_find_dname(zone, dname, &n,
		                                   &closest_encloser, &prev);

//		n = dnslib_zone_find_node(zone, dname);

		assert(!exact || n == closest_encloser);

		if (!exact && (closest_encloser != NULL)) {
			debug_dnslib_zone("Saving closest encloser to RDATA.\n");
			// save pointer to the closest encloser
			dnslib_rdata_item_t *item =
				dnslib_rdata_get_item(rdata, pos);
			assert(item->dname != NULL);
			skip_insert(list, (void *)item->dname,
			            (void *)closest_encloser->owner, NULL);
		}
	}
}

static void dnslib_zone_save_enclosers_node(dnslib_node_t *node,
                                            dnslib_rr_type_t type,
                                            dnslib_zone_t *zone,
					    skip_list_t *list)
{
	dnslib_rrset_t *rrset = dnslib_node_get_rrset(node, type);
	if (!rrset) {
		return;
	}

	dnslib_rrtype_descriptor_t *desc =
		dnslib_rrtype_descriptor_by_type(type);
	dnslib_rdata_t *rdata_first = dnslib_rrset_get_rdata(rrset);
	dnslib_rdata_t *rdata = rdata_first;

	if (rdata == NULL) {
		return;
	}

	while (rdata->next != rdata_first) {
		for (int i = 0; i < rdata->count; ++i) {
			if (desc->wireformat[i]
			    == DNSLIB_RDATA_WF_COMPRESSED_DNAME
			    || desc->wireformat[i]
			       == DNSLIB_RDATA_WF_UNCOMPRESSED_DNAME
			    || desc->wireformat[i]
			       == DNSLIB_RDATA_WF_LITERAL_DNAME) {
				debug_dnslib_zone("Adjusting domain name at "
				  "position %d of RDATA of record with owner "
				  "%s and type %s.\n",
				  i, rrset->owner->name,
				  dnslib_rrtype_to_string(type));

				dnslib_zone_save_encloser_rdata_item(rdata,
				                                     zone,
								     i,
								     list);
			}
		}
		rdata = rdata->next;
	}

	for (int i = 0; i < rdata->count; ++i) {
		if (desc->wireformat[i]
		    == DNSLIB_RDATA_WF_COMPRESSED_DNAME
		    || desc->wireformat[i]
		       == DNSLIB_RDATA_WF_UNCOMPRESSED_DNAME
		    || desc->wireformat[i]
		       == DNSLIB_RDATA_WF_LITERAL_DNAME) {
			debug_dnslib_zone("Adjusting domain name at "
			  "position %d of RDATA of record with owner "
			  "%s and type %s.\n",
			  i, rrset->owner->name,
			  dnslib_rrtype_to_string(type));

				dnslib_zone_save_encloser_rdata_item(rdata,
				                                     zone,
								     i,
								     list);
		}
	}
}

static void dnslib_zone_save_enclosers_in_tree(dnslib_node_t *node, void *data)
{
	assert(data != NULL);
	arg_t *args = (arg_t *)data;

	for (int i = 0; i < DNSLIB_COMPRESSIBLE_TYPES; ++i) {
		dnslib_zone_save_enclosers_node(node, dnslib_compressible_types[i],
		                                  (dnslib_zone_t *)args->arg1,
					          (skip_list_t *)args->arg2);
	}
}

void dnslib_zone_save_enclosers(dnslib_zone_t *zone, skip_list_t *list)
{
	arg_t arguments;
	arguments.arg1 = zone;
	arguments.arg2 = list;

	dnslib_zone_tree_apply_inorder(zone,
	                   dnslib_zone_save_enclosers_in_tree,
			   (void *)&arguments);
}

enum { MAGIC_LENGTH = 6 };

/* TODO Think of a better way than a global variable */
static uint node_count = 0;

static void dnslib_labels_dump_binary(dnslib_dname_t *dname, FILE *f)
{
	debug_zp("label count: %d\n", dname->label_count);
	fwrite(&(dname->label_count), sizeof(dname->label_count), 1, f);
//	hex_print(dname->labels, dname->label_count);
	fwrite(dname->labels, sizeof(uint8_t), dname->label_count, f);
}

static void dnslib_dname_dump_binary(dnslib_dname_t *dname, FILE *f)
{
	fwrite(&(dname->size), sizeof(uint8_t), 1, f);
	fwrite(dname->name, sizeof(uint8_t), dname->size, f);
	debug_zp("dname size: %d\n", dname->size);
	dnslib_labels_dump_binary(dname, f);
}

static dnslib_dname_t *dnslib_find_wildcard(dnslib_dname_t *dname, skip_list_t *list)
{
	return (dnslib_dname_t *)skip_find(list, (void *)dname);
}

static void dnslib_rdata_dump_binary(dnslib_rdata_t *rdata,
                                     uint32_t type, void *data)
{
	FILE *f = (FILE *)((arg_t *)data)->arg1;
	skip_list_t *list = (skip_list_t *)((arg_t *)data)->arg2;
	dnslib_rrtype_descriptor_t *desc =
		dnslib_rrtype_descriptor_by_type(type);
	assert(desc != NULL);

	debug_zp("dumping type: %s\n", dnslib_rrtype_to_string(type));

	for (int i = 0; i < desc->length; i++) {
		if (&(rdata->items[i]) == NULL) {
			debug_zp("Item n. %d is not set!\n", i);
			continue;
		}
		debug_zp("Item n: %d\n", i);
		if (desc->wireformat[i] == DNSLIB_RDATA_WF_COMPRESSED_DNAME ||
		desc->wireformat[i] == DNSLIB_RDATA_WF_UNCOMPRESSED_DNAME ||
		desc->wireformat[i] == DNSLIB_RDATA_WF_LITERAL_DNAME )	{
			/* TODO some temp variables - this is way too long */
			assert(rdata->items[i].dname != NULL);
			dnslib_dname_t *wildcard = NULL;

			if (rdata->items[i].dname->node == NULL ||
			    (wildcard =
				dnslib_find_wildcard(rdata->items[i].dname, list)) ) {
				debug_zp("Not in the zone: %s\n",
				       dnslib_dname_to_str((rdata->items[i].dname)));
				fwrite((uint8_t *)"\0", sizeof(uint8_t), 1, f);
				dnslib_dname_dump_binary(rdata->items[i].dname, f);
				if (wildcard) {
					fwrite((uint8_t *)"\1",
					       sizeof(uint8_t), 1, f);
					fwrite(&wildcard->node,
					       sizeof(void *), 1, f);
				} else {
					fwrite((uint8_t *)"\0", sizeof(uint8_t), 1, f);
				}
			} else {
				debug_zp("In the zone\n");
				fwrite((uint8_t *)"\1", sizeof(uint8_t), 1, f);
				fwrite(&(rdata->items[i].dname->node),
				       sizeof(void *), 1, f);
			}

		} else {
			assert(rdata->items[i].raw_data != NULL);
			fwrite(rdata->items[i].raw_data, sizeof(uint8_t),
			       rdata->items[i].raw_data[0] + 2, f);

			debug_zp("Written %d long raw data\n",
			         rdata->items[i].raw_data[0]);
		}
	}
}

static void dnslib_rrsig_set_dump_binary(dnslib_rrset_t *rrsig, arg_t *data)
{
	assert(rrsig->type == DNSLIB_RRTYPE_RRSIG);
	FILE *f = (FILE *)((arg_t *)data)->arg1;
	fwrite(&rrsig->type, sizeof(rrsig->type), 1, f);
	fwrite(&rrsig->rclass, sizeof(rrsig->rclass), 1, f);
	fwrite(&rrsig->ttl, sizeof(rrsig->ttl), 1, f);

	uint8_t rdata_count = 0;

	fpos_t rrdata_count_pos;

	fgetpos(f, &rrdata_count_pos);

	fwrite(&rdata_count, sizeof(rdata_count), 1, f);

	assert(rrsig->rdata);

	dnslib_rdata_t *tmp_rdata = rrsig->rdata;

	while (tmp_rdata->next != rrsig->rdata) {
		dnslib_rdata_dump_binary(tmp_rdata, DNSLIB_RRTYPE_RRSIG, data);
		tmp_rdata = tmp_rdata->next;
		rdata_count++;
	}
	dnslib_rdata_dump_binary(tmp_rdata, DNSLIB_RRTYPE_RRSIG, data);
	rdata_count++;

	fpos_t tmp_pos;

	fgetpos(f, &tmp_pos);

	fsetpos(f, &rrdata_count_pos);

	fwrite(&rdata_count, sizeof(rdata_count), 1, f);

	fsetpos(f, &tmp_pos);
}

static void dnslib_rrset_dump_binary(dnslib_rrset_t *rrset, void *data)
{
	FILE *f = (FILE *)((arg_t *)data)->arg1;

	fwrite(&rrset->type, sizeof(rrset->type), 1, f);
	fwrite(&rrset->rclass, sizeof(rrset->rclass), 1, f);
	fwrite(&rrset->ttl, sizeof(rrset->ttl), 1, f);

	uint8_t rdata_count = 0;
	uint8_t rrsig_count = 0;

	fpos_t rrdata_count_pos;

	fgetpos(f, &rrdata_count_pos);

	fwrite(&rdata_count, sizeof(rdata_count), 1, f);
	fwrite(&rrsig_count, sizeof(rrsig_count), 1, f);

	dnslib_rdata_t *tmp_rdata = rrset->rdata;

	while (tmp_rdata->next != rrset->rdata) {
		dnslib_rdata_dump_binary(tmp_rdata, rrset->type, data);
		tmp_rdata = tmp_rdata->next;
		rdata_count++;
	}
	dnslib_rdata_dump_binary(tmp_rdata, rrset->type, data);
	rdata_count++;

	/* This is now obsolete, although I'd rather not use recursion - that
	 * would probably not work */

	if (rrset->rrsigs != NULL) {
		dnslib_rrsig_set_dump_binary(rrset->rrsigs, data);
		rrsig_count = 1;
	}

	fpos_t tmp_pos;

	fgetpos(f, &tmp_pos);

	fsetpos(f, &rrdata_count_pos);

	fwrite(&rdata_count, sizeof(rdata_count), 1, f);
	fwrite(&rrsig_count, sizeof(rrsig_count), 1, f);

	fsetpos(f, &tmp_pos);
}

static void dnslib_node_dump_binary(dnslib_node_t *node, void *data)
{
	arg_t *args = (arg_t *)data;

	dnslib_zone_t *zone = (dnslib_zone_t *)args->arg3;

	FILE *f = (FILE *)args->arg1;


	node_count++;
	/* first write dname */
	assert(node->owner != NULL);

	if (!dnslib_node_is_non_auth(node)) {
		zone->node_count++;
	}

	dnslib_dname_dump_binary(node->owner, f);

	fwrite(&(node->owner->node), sizeof(void *), 1, f);

	debug_zp("Written id: %p\n", node->owner->node);

	/* TODO investigate whether this is necessary */
	if (node->parent != NULL) {
		fwrite(&(node->parent->owner->node), sizeof(void *), 1, f);
	} else {
		fwrite(&(node->parent), sizeof(void *), 1, f);
	}

	fwrite(&(node->flags), sizeof(node->flags), 1, f);

	debug_zp("Written flags: %u\n", node->flags);

	if (node->nsec3_node != NULL) {
		fwrite(&node->nsec3_node->owner->node, sizeof(void *), 1, f);
		debug_zp("Written nsec3 node id: %p\n",
			 node->nsec3_node->owner->node);
	} else {
		fwrite(&node->nsec3_node, sizeof(void *), 1, f);
		debug_zp("Written nsec3 node id: %p\n",
			 node->nsec3_node);
	}

	/* Now we need (or do we?) count of rrsets to be read
	 * but that number is yet unknown */

	fpos_t rrset_count_pos;

	fgetpos(f, &rrset_count_pos);

	debug_zp("Position rrset_count: %ld\n", ftell(f));

	uint8_t rrset_count = 0;

	fwrite(&rrset_count, sizeof(rrset_count), 1, f);

	const skip_node_t *skip_node = skip_first(node->rrsets);

	if (skip_node == NULL) {
		/* we can return, count is set to 0 */
		return;
	}

	dnslib_rrset_t *tmp;

	do {
		tmp = (dnslib_rrset_t *)skip_node->value;
		rrset_count++;
		dnslib_rrset_dump_binary(tmp, data);
	} while ((skip_node = skip_next(skip_node)) != NULL);

	fpos_t tmp_pos;

	fgetpos(f, &tmp_pos);

	debug_zp("Position after all rrsets: %ld\n", ftell(f));

	fsetpos(f, &rrset_count_pos);

	debug_zp("Writing here: %ld\n", ftell(f));

	fwrite(&rrset_count, sizeof(rrset_count), 1, f);

	fsetpos(f, &tmp_pos);

	debug_zp("Function ends with: %ld\n\n", ftell(f));

}

int dnslib_zdump_binary(dnslib_zone_t *zone, const char *filename)
{
	FILE *f;

	f = fopen(filename, "wb");

	if (f == NULL) {
		return -1;
	}

	zone->node_count = 0;

	skip_list_t *encloser_list = skip_create_list(compare_pointers);

	dnslib_zone_save_enclosers(zone, encloser_list);

<<<<<<< HEAD
	static const uint8_t MAGIC[MAGIC_LENGTH] = {99, 117, 116, 101, 0, 3};
	/* zoneparser version */		   /*c   u    t    e   0.3*/
=======
	static const uint8_t MAGIC[MAGIC_LENGTH] = {107, 110, 111, 116, 0, 2};
	                                           /*k   n    o    t   0.1*/
>>>>>>> b4954b50

	fwrite(&MAGIC, sizeof(uint8_t), MAGIC_LENGTH, f);

	fwrite(&node_count, sizeof(node_count), 1, f);
	fwrite(&node_count, sizeof(node_count), 1, f);
	fwrite(&zone->node_count,
	       sizeof(zone->node_count),
	       1, f);

	arg_t arguments;

	arguments.arg1 = f;
	arguments.arg2 = encloser_list;
	arguments.arg3 = zone;

	/* TODO is there a way how to stop the traversal upon error? */
	dnslib_zone_tree_apply_inorder(zone, dnslib_node_dump_binary,
	                               (void *)&arguments);

	uint tmp_count = node_count;

	node_count = 0;
	dnslib_zone_nsec3_apply_inorder(zone, dnslib_node_dump_binary,
	                                (void *)&arguments);

	fseek(f, MAGIC_LENGTH, SEEK_SET);

	fwrite(&tmp_count, sizeof(tmp_count), 1, f);
	fwrite(&node_count, sizeof(node_count), 1, f);
	fwrite(&zone->node_count,
	       sizeof(zone->node_count),
	       1, f);

	debug_zp("written %d normal nodes\n", tmp_count);

	debug_zp("written %d nsec3 nodes\n", node_count);

	debug_zp("authorative nodes: %u\n", zone->node_count);

	fclose(f);

	return 0;
}
<|MERGE_RESOLUTION|>--- conflicted
+++ resolved
@@ -437,13 +437,8 @@
 
 	dnslib_zone_save_enclosers(zone, encloser_list);
 
-<<<<<<< HEAD
-	static const uint8_t MAGIC[MAGIC_LENGTH] = {99, 117, 116, 101, 0, 3};
-	/* zoneparser version */		   /*c   u    t    e   0.3*/
-=======
 	static const uint8_t MAGIC[MAGIC_LENGTH] = {107, 110, 111, 116, 0, 2};
 	                                           /*k   n    o    t   0.1*/
->>>>>>> b4954b50
 
 	fwrite(&MAGIC, sizeof(uint8_t), MAGIC_LENGTH, f);
 
