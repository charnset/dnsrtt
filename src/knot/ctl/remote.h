/*  Copyright (C) 2011 CZ.NIC, z.s.p.o. <knot-dns@labs.nic.cz>

    This program is free software: you can redistribute it and/or modify
    it under the terms of the GNU General Public License as published by
    the Free Software Foundation, either version 3 of the License, or
    (at your option) any later version.

    This program is distributed in the hope that it will be useful,
    but WITHOUT ANY WARRANTY; without even the implied warranty of
    MERCHANTABILITY or FITNESS FOR A PARTICULAR PURPOSE.  See the
    GNU General Public License for more details.

    You should have received a copy of the GNU General Public License
    along with this program.  If not, see <http://www.gnu.org/licenses/>.
 */
/*!
 * \file remote.h
 *
 * \author Marek Vavrusa <marek.vavrusa@nic.cz>
 *
 * \brief Functions for remote control interface.
 *
 * \addtogroup ctl
 * @{
 */

#ifndef _KNOTD_REMOTE_H_
#define _KNOTD_REMOTE_H_

#include <config.h>
#include "knot/conf/conf.h"
#include "libknot/packet/packet.h"
#include "libknot/rrset.h"
#include "knot/server/server.h"

/*! \brief Default remote control tool port. */
#define REMOTE_DPORT 5553

/*!
 * \brief Bind RC interface according to configuration.
 * \param desc Interface descriptor (address, port).
 *
 * \retval socket if passed.
 * \retval knot_error else.
 */
int remote_bind(conf_iface_t *desc);

/*!
 * \brief Unbind from RC interface and close socket.
 *
 * \note Breaks all pending connections.
 *
 * \param r RC interface socket
 *
 * \retval KNOT_EOK on success.
 * \retval knot_error else.
 */
int remote_unbind(int r);

/*!
 * \brief Poll new events on RC socket.
 * \param r RC interface socket.
 *
 * \return number of polled events or -1 on error.
 */
int remote_poll(int r);

/*!
 * \brief Start a RC connection with remote.
 *
 * \param r RC interface socket.
 * \param a Destination for remote party address (or NULL if not interested).
 * \param buf Buffer for RC command.
 * \param buflen Maximum buffer size.
 *
 * \return client TCP socket if success.
 * \return KNOT_ECONNREFUSED if fails to receive command.
 */
int remote_recv(int r, sockaddr_t *a, uint8_t* buf, size_t *buflen);

/*!
 * \brief Parse a RC command.
 *
 * \param pkt Dst structure for parsed command.
 * \param buf Remote command in wire format.
 * \param buflen Wire format length.
 *
 * \retval KNOT_EOK on success.
 * \retval knot_error else.
 */
int remote_parse(knot_packet_t* pkt, const uint8_t* buf, size_t buflen);

/*!
 * \brief Execute command and prepare answer for client.
 *
 * \param fd Remote client
 * \param s Server instance.
 * \param pkt Parsed RC command.
 * \param rwire Buffer for response.
 * \param rlen Maximum buffer size for response.
 *
 * \retval KNOT_EOK on success.
 * \retval knot_error else.
 */
int remote_answer(int fd, server_t *s, knot_packet_t *pkt, uint8_t* rwire, size_t rlen);

/*!
 * \brief Accept new client, receive command, process it and send response.
 *
 * \note This should be used as a high-level API for workers.
 *
 * \param s Server instance.
 * \param r RC interface socket.
 * \param buf Buffer for commands/responses.
 * \param buflen Maximum buffer size.
 *
 * \retval KNOT_EOK on success.
 * \retval knot_error else.
 */
int remote_process(server_t *s, int r, uint8_t* buf, size_t buflen);

/* Functions for creating RC packets. */

/*!
 * \brief Build a RC command packet, TSIG key is optional.
 *
 * \note This doesn't sign packet, see remote_query_sign().
 *
 * \param query Command name, f.e. 'reload'.
 * \param key TSIG key for space reservation (or NULL).
 *
 * \retval KNOT_EOK on success.
 * \retval knot_error else.
 */
knot_packet_t* remote_query(const char *query, const knot_key_t *key);

/*!
 * \brief Append extra data to RC command packet.
 *
 * \param qry RC packet.
 * \param data Extra data in form of a RR set.
 *
 * \retval KNOT_EOK on success.
 * \retval knot_error else.
 */
int remote_query_append(knot_packet_t *qry, knot_rrset_t *data);

/*!
 * \brief Sign a RC command packet using TSIG key.
 *
 * \param wire RC packet in wire format.
 * \param size RC packet size.
 * \param maxlen Maximum buffer size.
 * \param key TSIG key.
 *
 * \retval KNOT_EOK on success.
 * \retval knot_error else.
 */
int remote_query_sign(uint8_t *wire, size_t *size, size_t maxlen,
                      const knot_key_t *key);

/*! \todo #1291 RR building should be a part of DNS library. */

/*!
 * \brief Create a RR of a given name and type.
 *
 * \param k RR set name.
 * \param t RR set type.
 *
 * \return created RR set or NULL.
 */
knot_rrset_t* remote_build_rr(const char *k, uint16_t t);

/*!
 * \brief Create a TXT rdata.
 * \param v Text as a string.
 * \param v_len Text length.
 * \return Created rdata or NULL.
 */
<<<<<<< HEAD
int remote_create_txt(knot_rrset_t *rr, const char *v);
=======
knot_rdata_t* remote_create_txt(const char *v, size_t v_len);
>>>>>>> 56bf5270

/*!
 * \brief Create a CNAME rdata.
 * \param d Domain name as a string.
 * \return Created rdata or NULL.
 */
int remote_create_cname(knot_rrset_t *rr, const char *d);

/*!
 * \brief Print TXT rdata to stdout.
 * \param rd TXT rdata.
 * \return KNOT_EOK
 */
<<<<<<< HEAD
char* remote_parse_txt(const knot_rrset_t *rrset, size_t rr_pos);
=======
int remote_print_txt(const knot_rdata_t *rd);
>>>>>>> 56bf5270

/*!
 * \brief Create dname from str and make sure the name is FQDN.
 * \param k Domain name as string.
 * \return Created FQDN or NULL.
 */
knot_dname_t* remote_dname_fqdn(const char *k);

#endif // _KNOTD_REMOTE_H_

/*! @} */<|MERGE_RESOLUTION|>--- conflicted
+++ resolved
@@ -177,11 +177,8 @@
  * \param v_len Text length.
  * \return Created rdata or NULL.
  */
-<<<<<<< HEAD
-int remote_create_txt(knot_rrset_t *rr, const char *v);
-=======
-knot_rdata_t* remote_create_txt(const char *v, size_t v_len);
->>>>>>> 56bf5270
+int remote_create_txt(knot_rrset_t *rr, const char *v, size_t v_len);
+
 
 /*!
  * \brief Create a CNAME rdata.
@@ -195,11 +192,7 @@
  * \param rd TXT rdata.
  * \return KNOT_EOK
  */
-<<<<<<< HEAD
-char* remote_parse_txt(const knot_rrset_t *rrset, size_t rr_pos);
-=======
-int remote_print_txt(const knot_rdata_t *rd);
->>>>>>> 56bf5270
+int remote_print_txt(const knot_rrset_t *rrset, uint16_t i);
 
 /*!
  * \brief Create dname from str and make sure the name is FQDN.
