--- conflicted
+++ resolved
@@ -171,12 +171,8 @@
 		return KNOT_EINVAL;
 	}
 
-<<<<<<< HEAD
-	return zone_sign(zone, zone_config, out_ch, true, KNOT_SOA_SERIAL_UPDATE, refresh_at);
-=======
 	return zone_sign(zone, zone_config, out_ch, true, KNOT_SOA_SERIAL_UPDATE,
 	                 refresh_at);
->>>>>>> 19e5cfda
 }
 
 int knot_dnssec_sign_changeset(const zone_contents_t *zone,
@@ -185,11 +181,7 @@
                                changeset_t *out_ch,
                                uint32_t *refresh_at)
 {
-<<<<<<< HEAD
-	if (!refresh_at || zone == NULL || in_ch == NULL || out_ch == NULL) {
-=======
 	if (zone == NULL || in_ch == NULL || out_ch == NULL || refresh_at == NULL) {
->>>>>>> 19e5cfda
 		return KNOT_EINVAL;
 	}
 
