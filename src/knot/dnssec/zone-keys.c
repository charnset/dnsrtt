--- conflicted
+++ resolved
@@ -21,20 +21,17 @@
 #include <limits.h>
 
 #include "common/debug.h"
-<<<<<<< HEAD
-#include "common/errcode.h"
-#include "common/mempattern.h"
-
+#include "common/mem.h"
 #include "dnssec/error.h"
 #include "dnssec/kasp.h"
 #include "dnssec/keystore.h"
 #include "dnssec/sign.h"
-
+#include "knot/dnssec/zone-keys.h"
 #include "libknot/common.h"
+#include "libknot/consts.h"
 #include "libknot/dname.h"
-#include "libknot/consts.h"
-#include "libknot/rdata/dnskey.h"
-#include "knot/dnssec/zone-keys.h"
+#include "libknot/errcode.h"
+#include "libknot/rrtype/dnskey.h"
 
 /*!
  * \brief Get zone key by a keytag.
@@ -50,30 +47,6 @@
 		uint16_t keytag = dnssec_key_get_keytag(key->key);
 		if (keytag == search) {
 			return key;
-=======
-#include "common/mem.h"
-#include "libknot/errcode.h"
-#include "libknot/common.h"
-#include "libknot/dname.h"
-#include "libknot/consts.h"
-#include "libknot/rrtype/dnskey.h"
-#include "libknot/dnssec/sign.h"
-#include "knot/dnssec/zone-keys.h"
-
-/*!
- * \brief Initialize DNSSEC signing context for each key.
- */
-static int init_sign_contexts(knot_zone_keys_t *keys)
-{
-	assert(keys);
-
-	node_t *node = NULL;
-	WALK_LIST(node, keys->list) {
-		knot_zone_key_t *key = (knot_zone_key_t *)node;
-		key->context = knot_dnssec_sign_init(&key->dnssec_key);
-		if (key->context == NULL) {
-			return KNOT_ENOMEM;
->>>>>>> 1d5a513d
 		}
 	}
 
@@ -88,7 +61,6 @@
 	assert(kasp_key);
 	assert(zone_key);
 
-<<<<<<< HEAD
 	time_t now = time(NULL);
 	dnssec_kasp_key_timing_t *timing = &kasp_key->timing;
 
@@ -99,18 +71,6 @@
 	if (r != DNSSEC_EOK) {
 		return KNOT_ERROR;
 	}
-=======
-	node_t *node = NULL;
-	WALK_LIST(node, keys->list) {
-		knot_zone_key_t *key = (knot_zone_key_t *)node;
-		if (key->dnssec_key.keytag == keytag) {
-			return key;
-		}
-	}
-
-	return NULL;
-}
->>>>>>> 1d5a513d
 
 	zone_key->key = kasp_key->key;
 	zone_key->ctx = ctx;
@@ -126,21 +86,14 @@
 	};
 
 	for (int i = 0; i < 4; i++) {
-<<<<<<< HEAD
 		time_t ts = timestamps[i];
-		if (ts != 0 && now <= ts && ts < next) {
+		if (ts != 0 && now < ts && ts < next) {
 			next = ts;
-=======
-		uint32_t ts = timestamps[i];
-		if (ts != 0 && now < ts && ts < next_event) {
-			next_event = ts;
->>>>>>> 1d5a513d
 		}
 	}
 
 	zone_key->next_event = next;
 
-<<<<<<< HEAD
 	// build flags
 
 	uint16_t flags = dnssec_key_get_flags(kasp_key->key);
@@ -148,18 +101,11 @@
 	zone_key->is_zsk = !zone_key->is_ksk; // in future, (is_ksk && is_zsk) is possible
 
 	zone_key->is_active = timing->active <= now &&
-	                      (timing->retire == 0 || now <= timing->retire);
+	                      (timing->retire == 0 || now < timing->retire);
 	zone_key->is_public = timing->publish <= now &&
-	                      (timing->remove == 0 || now <= timing->remove);
+	                      (timing->remove == 0 || now < timing->remove);
 
 	return KNOT_EOK;
-=======
-	key->is_active = params->time_activate <= now &&
-	                 (params->time_inactive == 0 || now < params->time_inactive);
-
-	key->is_public = params->time_publish <= now &&
-	                 (params->time_delete == 0 || now < params->time_delete);
->>>>>>> 1d5a513d
 }
 
 static int load_private_keys(const char *kasp_dir, zone_keyset_t *keyset)
@@ -177,54 +123,10 @@
 		goto fail;
 	}
 
-<<<<<<< HEAD
 	result = dnssec_keystore_create_pkcs8_dir(&keystore, keystore_dir);
 	if (result != DNSSEC_EOK) {
 		goto fail;
 	}
-=======
-	int result = KNOT_EOK;
-
-	struct dirent entry_buf = { 0 };
-	struct dirent *entry = NULL;
-	while (readdir_r(keydir, &entry_buf, &entry) == 0 && entry != NULL) {
-
-		char *suffix = strrchr(entry->d_name, '.');
-		if (!suffix) {
-			continue;
-		}
-
-		if (strcmp(suffix, ".private") != 0) {
-			continue;
-		}
-
-		size_t path_len = strlen(keydir_name) + 1 + strlen(entry->d_name);
-		char *path = malloc((path_len + 1) * sizeof(char));
-		if (!path) {
-			ERR_ALLOC_FAILED;
-			closedir(keydir);
-			free(msgpref);
-			return KNOT_ENOMEM;
-		}
-
-		int written = snprintf(path, path_len + 1, "%s/%s",
-		                       keydir_name, entry->d_name);
-		UNUSED(written);
-		assert(written == path_len);
-
-		dbg_dnssec_detail("loading key '%s'\n", path);
-
-		knot_key_params_t params = { 0 };
-		int ret = knot_load_key_params(path, &params);
-		free(path);
-
-		if (ret != KNOT_EOK) {
-			log_zone_warning("DNSSEC: Failed to load key %s: %s\n",
-			                  entry->d_name, knot_strerror(ret));
-			knot_free_key_params(&params);
-			continue;
-		}
->>>>>>> 1d5a513d
 
 	for (size_t i = 0; i < keyset->count; i++) {
 		if (!keyset->keys[i].is_active) {
@@ -239,7 +141,6 @@
 		}
 	}
 
-<<<<<<< HEAD
 	result = KNOT_EOK;
 fail:
 	dnssec_keystore_close(keystore);
@@ -284,58 +185,6 @@
 		               zone_name);
 		free_zone_keys(&keyset);
 		return KNOT_ERROR;
-=======
-		knot_zone_key_t *key = malloc(sizeof(*key));
-		if (!key) {
-			result = KNOT_ENOMEM;
-			break;
-		}
-		memset(key, '\0', sizeof(*key));
-		set_zone_key_flags(&params, key);
-
-		dbg_dnssec_detail("next key event %" PRIu32 "\n", key->next_event);
-
-		if (!knot_dnssec_algorithm_is_zonesign(params.algorithm,
-		                                       nsec3_enabled)
-		) {
-			log_zone_notice("%s Ignoring key %d (%s): unknown "
-			                "algorithm or non-NSEC3 algorithm when"
-			                " NSEC3 is requested.\n", msgpref,
-			                params.keytag, entry->d_name);
-			knot_free_key_params(&params);
-			free(key);
-			continue;
-		}
-
-		if (knot_get_zone_key(keys, params.keytag) != NULL) {
-			log_zone_notice("%s Ignoring key %d (%s): duplicate "
-			                "keytag.\n", msgpref, params.keytag,
-			                entry->d_name);
-			knot_free_key_params(&params);
-			free(key);
-			continue;
-		}
-
-		ret = knot_dnssec_key_from_params(&params, &key->dnssec_key);
-		if (ret != KNOT_EOK) {
-			log_zone_error("%s Failed to process key %d (%s): %s\n",
-			               msgpref, params.keytag, entry->d_name,
-			               knot_strerror(ret));
-			knot_free_key_params(&params);
-			free(key);
-			continue;
-		}
-
-		log_zone_info("%s - Loaded key %5d, file %s, %s, %s, %s\n",
-		              msgpref, params.keytag, entry->d_name,
-		              key->is_ksk ? "KSK" : "ZSK",
-		              key->is_active ? "active" : "inactive",
-		              key->is_public ? "public" : "not-public");
-
-		knot_free_key_params(&params);
-
-		add_tail(&keys->list, &key->node);
->>>>>>> 1d5a513d
 	}
 
 	keyset.keys = calloc(keys_count, sizeof(zone_key_t));
@@ -344,7 +193,6 @@
 		return KNOT_ENOMEM;
 	}
 
-<<<<<<< HEAD
 	keyset.count = keys_count;
 	for (size_t i = 0; i < keys_count; i++) {
 		dnssec_kasp_key_t *kasp_key = dnssec_kasp_keyset_at(kasp_keys, i);
@@ -359,33 +207,6 @@
 
 	*keyset_ptr = keyset;
 	return KNOT_EOK;
-=======
-	if (result == KNOT_EOK && EMPTY_LIST(keys->list)) {
-		result = KNOT_DNSSEC_ENOKEY;
-	}
-
-	if (result == KNOT_EOK) {
-		result = init_sign_contexts(keys);
-	}
-
-	if (result != KNOT_EOK) {
-		knot_free_zone_keys(keys);
-	}
-
-	free(msgpref);
-
-	return result;
-}
-
-void knot_init_zone_keys(knot_zone_keys_t *keys)
-{
-	if (!keys) {
-		return;
-	}
-
-	memset(keys, 0, sizeof(*keys));
-	init_list(&keys->list);
->>>>>>> 1d5a513d
 }
 
 /*!
@@ -397,7 +218,6 @@
 		return;
 	}
 
-<<<<<<< HEAD
 	for (size_t i = 0; i < keyset->count; i++) {
 		dnssec_sign_free(keyset->keys[i].ctx);
 	}
@@ -407,18 +227,6 @@
 	free(keyset->keys);
 
 	memset(keyset, '\0', sizeof(*keyset));
-=======
-	node_t *node = NULL;
-	node_t *next = NULL;
-	WALK_LIST_DELSAFE(node, next, keys->list) {
-		knot_zone_key_t *key = (knot_zone_key_t *)node;
-		knot_dnssec_sign_free(key->context);
-		knot_dnssec_key_free(&key->dnssec_key);
-		free(key);
-	}
-
-	init_list(&keys->list);
->>>>>>> 1d5a513d
 }
 
 /*!
@@ -428,18 +236,11 @@
 {
 	time_t result = LONG_MAX;
 
-<<<<<<< HEAD
 	for (size_t i = 0; i < keyset->count; i++) {
 		zone_key_t *key = &keyset->keys[i];
 		if (key->next_event < result) {
 			result = key->next_event;
 		}
-=======
-	node_t *node = NULL;
-	WALK_LIST(node, keys->list) {
-		knot_zone_key_t *key = (knot_zone_key_t *)node;
-		result = MIN(result, key->next_event);
->>>>>>> 1d5a513d
 	}
 
 	return result;
