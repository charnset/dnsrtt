/*  Copyright (C) 2011 CZ.NIC, z.s.p.o. <knot-dns@labs.nic.cz>

    This program is free software: you can redistribute it and/or modify
    it under the terms of the GNU General Public License as published by
    the Free Software Foundation, either version 3 of the License, or
    (at your option) any later version.

    This program is distributed in the hope that it will be useful,
    but WITHOUT ANY WARRANTY; without even the implied warranty of
    MERCHANTABILITY or FITNESS FOR A PARTICULAR PURPOSE.  See the
    GNU General Public License for more details.

    You should have received a copy of the GNU General Public License
    along with this program.  If not, see <http://www.gnu.org/licenses/>.
 */

#include <config.h>
#include <stdio.h>
#include <stdlib.h>
#include <unistd.h>
#include <getopt.h>
#include <sys/stat.h>
#include <limits.h>

#ifdef HAVE_CAP_NG_H
#include <cap-ng.h>
#endif /* HAVE_CAP_NG_H */

#include "libknot/common.h"
#include "libknot/dnssec/crypto.h"
#include "common/evqueue.h"
#include "knot/knot.h"
#include "knot/server/server.h"
#include "knot/ctl/process.h"
#include "knot/ctl/remote.h"
#include "knot/conf/conf.h"
#include "knot/conf/logconf.h"
#include "knot/server/zones.h"
#include "knot/server/tcp-handler.h"

/*----------------------------------------------------------------------------*/

/* Signal flags. */
static volatile short sig_req_stop = 0;
static volatile short sig_req_reload = 0;
static volatile short sig_stopping = 0;

#ifdef INTEGRITY_CHECK
static volatile short sig_integrity_check = 0;
int check_iteration = 0;
char *zone = NULL;
#endif /* INTEGRITY_CHECK */

// Cleanup handler
static int do_cleanup(server_t *server, char *configf, char *pidf);

// atexit() handler for server code
static void deinit(void)
{
	knot_crypto_cleanup();
	knot_crypto_cleanup_threads();
}

// SIGINT signal handler
void interrupt_handle(int s)
{
	// Reload configuration
	if (s == SIGHUP) {
		sig_req_reload = 1;
		return;
	}

	// Stop server
	if (s == SIGINT || s == SIGTERM) {
		if (sig_stopping == 0) {
			sig_req_stop = 1;
			sig_stopping = 1;
		} else {
			exit(1);
		}
	}

#ifdef INTEGRITY_CHECK
	// Start zone integrity check
	if (s == SIGUSR1) {
		sig_integrity_check = 1;
		return;
	}
#endif /* INTEGRITY_CHECK */
}

void help(void)
{
	printf("Usage: %sd [parameters]\n",
	       PACKAGE_NAME);
	printf("\nParameters:\n"
	       " -c, --config [file]     Select configuration file.\n"
#ifdef INTEGRITY_CHECK
	       " -z, --zone [zone]       Set zone to check. Send SIGUSR1 to trigger\n"
	       "                         integrity check.\n"
#endif /* INTEGRITY_CHECK */
	       " -d, --daemonize [root]  Run server as a daemon.\n"
	       " -v, --verbose           Verbose mode - additional runtime information.\n"
	       " -V, --version           Print version of the server.\n"
	       " -h, --help              Print help and usage.\n");
}

int main(int argc, char **argv)
{
	atexit(deinit);

	// Parse command line arguments
	int c = 0, li = 0;
	int verbose = 0;
	int daemonize = 0;
<<<<<<< HEAD
	char* config_fn = NULL;
	char* daemon_root = NULL;
=======
	char *config_fn = NULL;
>>>>>>> 38d1bae6

	/* Long options. */
	struct option opts[] = {
		{"config",    required_argument, 0, 'c'},
#ifdef INTEGRITY_CHECK
		{"zone",      required_argument, 0, 'z'},
#endif /* INTEGRITY_CHECK */
		{"daemonize", optional_argument,  0, 'd'},
		{"verbose",   no_argument,       0, 'v'},
		{"version",   no_argument,       0, 'V'},
		{"help",      no_argument,       0, 'h'},
		{0, 0, 0, 0}
	};

#ifndef INTEGRITY_CHECK
	while ((c = getopt_long(argc, argv, "c:d::vVh", opts, &li)) != -1) {
#else
	while ((c = getopt_long(argc, argv, "c:z:d::vVh", opts, &li)) != -1) {
#endif /* INTEGRITY_CHECK */
		switch (c)
		{
		case 'c':
			free(config_fn);
			config_fn = strdup(optarg);
			break;
#ifdef INTEGRITY_CHECK
		case 'z':
			if (optarg[strlen(optarg) - 1] != '.') {
				zone = strcdup(optarg, ".");
			} else {
				zone = strdup(optarg);
			}
			break;
#endif /* INTEGRITY_CHECK */
		case 'd':
			daemonize = 1;
			if (optarg) {
				daemon_root = strdup(optarg);
			}
			break;
		case 'v':
			verbose = 1;
			break;
		case 'V':
			free(config_fn);
			printf("%s, version %s\n", "Knot DNS", PACKAGE_VERSION);
			return 0;
		case 'h':
		case '?':
			free(config_fn);
			help();
			return 0;
		default:
			free(config_fn);
			help();
			return 1;
		}
	}

	// Check for non-option parameters.
	if (argc - optind > 0) {
		free(config_fn);
		help();
		return 1;
	}

	// Initialize cryptographic backend
	knot_crypto_init();
	knot_crypto_init_threads();

	// Now check if we want to daemonize
	if (daemonize) {
		if (daemon(1, 0) != 0) {
			free(config_fn);
			fprintf(stderr, "Daemonization failed, "
					"shutting down...\n");
			return 1;
		}
	}

	// Register service and signal handler
	struct sigaction emptyset;
	memset(&emptyset, 0, sizeof(struct sigaction));
	emptyset.sa_handler = interrupt_handle;
	sigemptyset(&emptyset.sa_mask);
	emptyset.sa_flags = 0;
	sigaction(SIGALRM, &emptyset, NULL); // Interrupt
	sigaction(SIGPIPE, &emptyset, NULL); // Mask
	rcu_register_thread();

	// Initialize log
	log_init();

	// Verbose mode
	if (verbose) {
		int mask = LOG_MASK(LOG_INFO)|LOG_MASK(LOG_DEBUG);
		log_levels_add(LOGT_STDOUT, LOG_ANY, mask);
	}

	// Initialize pseudorandom number generator
	srand(time(0));

	// Find implicit configuration file
	if (!config_fn) {
		config_fn = conf_find_default();
	}

	// Find absolute path for config file
	if (config_fn[0] != '/')
	{
		// Get absolute path to cwd
		char *rpath = realpath(config_fn, NULL);
		if (rpath == NULL) {
			log_server_error("Couldn't get absolute path for configuration file '%s' - "
			                 "%s.\n", config_fn, strerror(errno));
			free(config_fn);
			return 1;
		} else {
			free(config_fn);
			config_fn = rpath;
		}
	}

	// Create server
	server_t *server = server_create();

	// Initialize configuration
	rcu_read_lock();
	conf_add_hook(conf(), CONF_LOG, log_conf_hook, 0);
	conf_add_hook(conf(), CONF_ALL, server_conf_hook, server);
	rcu_read_unlock();

	/* POSIX 1003.1e capabilities. */
#ifdef HAVE_CAP_NG_H

	/* Drop all capabilities. */
	if (capng_have_capability(CAPNG_EFFECTIVE, CAP_SETPCAP)) {
		capng_clear(CAPNG_SELECT_BOTH);


		/* Retain ability to set capabilities and FS access. */
		capng_type_t tp = CAPNG_EFFECTIVE|CAPNG_PERMITTED;
		capng_update(CAPNG_ADD, tp, CAP_SETPCAP);
		capng_update(CAPNG_ADD, tp, CAP_DAC_OVERRIDE);
		capng_update(CAPNG_ADD, tp, CAP_CHOWN); /* Storage ownership. */

		/* Allow binding to privileged ports.
		 * (Not inheritable)
		 */
		capng_update(CAPNG_ADD, tp, CAP_NET_BIND_SERVICE);

		/* Allow setuid/setgid. */
		capng_update(CAPNG_ADD, tp, CAP_SETUID);
		capng_update(CAPNG_ADD, tp, CAP_SETGID);

		/* Allow priorities changing. */
		capng_update(CAPNG_ADD, tp, CAP_SYS_NICE);

		/* Apply */
		if (capng_apply(CAPNG_SELECT_BOTH) < 0) {
			log_server_error("Couldn't set process capabilities - "
			                 "%s.\n", strerror(errno));
		}
	} else {
		log_server_info("User uid=%d is not allowed to set "
		                "capabilities, skipping.\n", getuid());
	}
#endif /* HAVE_CAP_NG_H */

	// Open configuration
	log_server_info("Reading configuration '%s' ...\n", config_fn);
	int conf_ret = conf_open(config_fn);
	if (conf_ret != KNOT_EOK) {
		if (conf_ret == KNOT_ENOENT) {
			log_server_error("Couldn't open configuration file "
			                 "'%s'.\n", config_fn);
		} else {
			log_server_error("Failed to load configuration '%s'.\n",
			                 config_fn);
		}
		return do_cleanup(server, config_fn, NULL);
	} else {
		log_server_info("Configured %d interfaces and %d zones.\n",
				conf()->ifaces_count, conf()->zones_count);
	}

	/* Alter privileges. */
	log_update_privileges(conf()->uid, conf()->gid);
	if (proc_update_privileges(conf()->uid, conf()->gid) != KNOT_EOK)
		return do_cleanup(server, config_fn, NULL);

	/* Check and create PID file. */
	long pid = (long)getpid();
	char *pidf = NULL;
	char *cwd = NULL;
	if (daemonize) {
		if ((pidf = pid_check_and_create()) == NULL)
			return do_cleanup(server, config_fn, pidf);
		log_server_info("Server started as a daemon, PID = %ld\n", pid);
		log_server_info("PID stored in '%s'\n", pidf);
<<<<<<< HEAD
		if ((cwd = malloc(PATH_MAX)) != NULL)
			cwd = getcwd(cwd, PATH_MAX);
		if (!daemon_root) {
			daemon_root = "/";
		}
		if (chdir(daemon_root) != 0)
			log_server_warning("Server can't change working directory to %s.\n", daemon_root);
		else
			log_server_info("Server changed directory to %s.\n", daemon_root);
=======
		if ((cwd = malloc(PATH_MAX)) != NULL) {
			if (getcwd(cwd, PATH_MAX) == NULL) {
				log_server_info("Cannot get current working directory.\n");
				cwd[0] = '\0';
			}
		}
		if (chdir("/") != 0) {
			log_server_warning("Server can't change working directory.\n");
		}
>>>>>>> 38d1bae6
	} else {
		log_server_info("Server started in foreground, PID = %ld\n", pid);
		log_server_info("Server running without PID file.\n");
	}

	/* Load zones and add hook. */
	zones_ns_conf_hook(conf(), server->nameserver);
	conf_add_hook(conf(), CONF_ALL, zones_ns_conf_hook, server->nameserver);

	// Run server
	int res = 0;
	log_server_info("Starting server...\n");
	if ((server_start(server)) == KNOT_EOK) {
		size_t zcount = server->nameserver->zone_db->count;
		if (!zcount) {
			log_server_warning("Server started, but no zones served.\n");
		}

		// Setup signal handler
		struct sigaction sa;
		memset(&sa, 0, sizeof(sa));
		sa.sa_handler = interrupt_handle;
		sigemptyset(&sa.sa_mask);
		sigaction(SIGINT,  &sa, NULL);
		sigaction(SIGTERM, &sa, NULL);
		sigaction(SIGHUP,  &sa, NULL);
		sigaction(SIGPIPE, &sa, NULL);
#ifdef INTEGRITY_CHECK
		sigaction(SIGUSR1, &sa, NULL);
#endif /* INTEGRITY_CHECK */
		sa.sa_flags = 0;
		pthread_sigmask(SIG_BLOCK, &sa.sa_mask, NULL);

		/* Bind to control interface. */
		uint8_t buf[SOCKET_MTU_SZ];
		size_t buflen = sizeof(buf);
		int remote = -1;
		if (conf()->ctl.iface != NULL) {
			conf_iface_t *ctl_if = conf()->ctl.iface;
			memset(buf, 0, buflen);
			if (ctl_if->port)
				snprintf((char*)buf, buflen, "@%d", ctl_if->port);
			/* Log control interface description. */
			log_server_info("Binding remote control interface "
					"to %s%s\n",
					ctl_if->address, (char*)buf);
			remote = remote_bind(ctl_if);
		}

		/* Run event loop. */
		for(;;) {
			pthread_sigmask(SIG_UNBLOCK, &sa.sa_mask, NULL);
			int ret = remote_poll(remote);
			pthread_sigmask(SIG_BLOCK, &sa.sa_mask, NULL);

			/* Events. */
			if (ret > 0) {
				ret = remote_process(server, conf()->ctl.iface,
				                     remote, buf, buflen);
				switch(ret) {
				case KNOT_CTL_STOP:
					sig_req_stop = 1;
					break;
				default:
					break;
				}
			}

			/* Interrupts. */
			if (sig_req_stop) {
				sig_req_stop = 0;
				server_stop(server);
				break;
			}
			if (sig_req_reload) {
				sig_req_reload = 0;
				server_reload(server, config_fn);
			}
#ifdef INTEGRITY_CHECK
			if (zone == NULL)
				sig_integrity_check = 0;
			if (sig_integrity_check) {
				log_server_info("Starting integrity check of "
				                "zone: %s\n", zone);
				knot_dname_t *zdn =
					knot_dname_from_str(zone);
				knot_zone_t *z =
					knot_zonedb_find_zone(server->nameserver->zone_db,
					                      zdn);
				int ic_ret =
					knot_zone_contents_integrity_check(z->contents);
				log_server_info("Integrity check: %d errors "
				                "discovered.\n", ic_ret);
				knot_dname_free(&zdn);
				log_server_info("Integrity check %d finished.\n",
				                check_iteration);
				++check_iteration;
			}
#endif /* INTEGRITY_CHECK */
		}
		pthread_sigmask(SIG_UNBLOCK, &sa.sa_mask, NULL);

		/* Close remote control interface */
		if (remote > -1) {
			close(remote);

			/* Remove control socket.  */
			conf_iface_t *ctl_if = conf()->ctl.iface;
			if (ctl_if && ctl_if->family == AF_UNIX)
				unlink(conf()->ctl.iface->address);
		}

		if ((server_wait(server)) != KNOT_EOK) {
			log_server_error("An error occured while "
					 "waiting for server to finish.\n");
			res = 1;
		} else {
			log_server_info("Server finished.\n");
		}

	} else {
		log_server_fatal("An error occured while "
				 "starting the server.\n");
		res = 1;
	}

	log_server_info("Shut down.\n");
	log_close();

	/* Cleanup. */
	if (pidf && pid_remove(pidf) < 0)
		log_server_warning("Failed to remove PID file.\n");
	do_cleanup(server, config_fn, pidf);

#ifdef INTEGRITY_CHECK
	free(zone);
#endif /* INTEGRITY_CHECK */

	if (!daemonize) {
		fflush(stdout);
		fflush(stderr);
	}

	/* Return to original working directory. */
	if (cwd) {
		if (chdir(cwd) != 0)
			log_server_warning("Server can't change working directory.\n");
		free(cwd);
	}

	return res;
}

static int do_cleanup(server_t *server, char *configf, char *pidf)
{
	/* Free alloc'd variables. */
	if (server) {
		server_wait(server);
		server_destroy(&server);
	}
	free(configf);
	free(pidf);

	/* Unhook from RCU */
	rcu_unregister_thread();

	return 1;
}<|MERGE_RESOLUTION|>--- conflicted
+++ resolved
@@ -113,12 +113,8 @@
 	int c = 0, li = 0;
 	int verbose = 0;
 	int daemonize = 0;
-<<<<<<< HEAD
 	char* config_fn = NULL;
 	char* daemon_root = NULL;
-=======
-	char *config_fn = NULL;
->>>>>>> 38d1bae6
 
 	/* Long options. */
 	struct option opts[] = {
@@ -134,9 +130,9 @@
 	};
 
 #ifndef INTEGRITY_CHECK
-	while ((c = getopt_long(argc, argv, "c:d::vVh", opts, &li)) != -1) {
+	while ((c = getopt_long(argc, argv, "c:dvVh", opts, &li)) != -1) {
 #else
-	while ((c = getopt_long(argc, argv, "c:z:d::vVh", opts, &li)) != -1) {
+	while ((c = getopt_long(argc, argv, "c:z:dvVh", opts, &li)) != -1) {
 #endif /* INTEGRITY_CHECK */
 		switch (c)
 		{
@@ -319,27 +315,20 @@
 			return do_cleanup(server, config_fn, pidf);
 		log_server_info("Server started as a daemon, PID = %ld\n", pid);
 		log_server_info("PID stored in '%s'\n", pidf);
-<<<<<<< HEAD
-		if ((cwd = malloc(PATH_MAX)) != NULL)
-			cwd = getcwd(cwd, PATH_MAX);
-		if (!daemon_root) {
-			daemon_root = "/";
-		}
-		if (chdir(daemon_root) != 0)
-			log_server_warning("Server can't change working directory to %s.\n", daemon_root);
-		else
-			log_server_info("Server changed directory to %s.\n", daemon_root);
-=======
 		if ((cwd = malloc(PATH_MAX)) != NULL) {
 			if (getcwd(cwd, PATH_MAX) == NULL) {
 				log_server_info("Cannot get current working directory.\n");
 				cwd[0] = '\0';
 			}
 		}
-		if (chdir("/") != 0) {
-			log_server_warning("Server can't change working directory.\n");
-		}
->>>>>>> 38d1bae6
+		if (!daemon_root) {
+			daemon_root = "/";
+		}
+		if (chdir(daemon_root) != 0) {
+			log_server_warning("Server can't change working directory to %s.\n", daemon_root);
+		} else {
+			log_server_info("Server changed directory to %s.\n", daemon_root);
+		}
 	} else {
 		log_server_info("Server started in foreground, PID = %ld\n", pid);
 		log_server_info("Server running without PID file.\n");
