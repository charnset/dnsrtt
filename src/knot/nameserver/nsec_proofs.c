#include "knot/nameserver/nsec_proofs.h"
#include "knot/nameserver/process_query.h"
#include "knot/nameserver/internet.h"
#include "knot/dnssec/zone-nsec.h"

#include "libknot/common.h"
#include "common/debug.h"

#define DNSSEC_ENABLED 1

/*! \note #191 There is a lot of duplicate and legacy code here. I have just
 *             divided the API into 3 + 1 basic proofs used and separated the
 *             code to its own file. Still, it should be cleaned up and
 *             each proof should be very briefly documented (what proves what)
 *             with hints to the RFC, as it's not so complicated as it looks here.
 */

/*----------------------------------------------------------------------------*/
/*!
 * \brief Creates a 'next closer name' to the given domain name.
 *
 * For definition of 'next closer name', see RFC5155, Page 6.
 *
 * \param closest_encloser Closest encloser of \a name.
 * \param name Domain name to create the 'next closer' name to.
 *
 * \return 'Next closer name' to the given domain name or NULL if an error
 *         occured.
 */
static knot_dname_t *ns_next_closer(const knot_dname_t *closest_encloser,
                                      const knot_dname_t *name)
{
	int ce_labels = knot_dname_labels(closest_encloser, NULL);
	int qname_labels = knot_dname_labels(name, NULL);

	// the common labels should match
	assert(knot_dname_matched_labels(closest_encloser, name)
	       == ce_labels);

	// chop some labels from the qname
	for (int i = 0; i < (qname_labels - ce_labels - 1); ++i) {
		name = knot_wire_next_label(name, NULL);
	}

	return knot_dname_copy(name, NULL);
}

/*----------------------------------------------------------------------------*/
/*!
 * \brief Adds NSEC3 RRSet (together with corresponding RRSIGs) from the given
 *        node into the response.
 *
 * \param node Node to get the NSEC3 RRSet from.
 * \param resp Response where to add the RRSets.
 */
static int ns_put_nsec3_from_node(const zone_node_t *node,
                                  struct query_data *qdata,
                                  knot_pkt_t *resp)
{
	knot_rrset_t rrset = node_rrset(node, KNOT_RRTYPE_NSEC3);
	knot_rrset_t rrsigs = node_rrset(node, KNOT_RRTYPE_RRSIG);
	if (knot_rrset_empty(&rrset)) {
		// bad zone, ignore
		return KNOT_EOK;
	}

	int res = ns_put_rr(resp, &rrset, &rrsigs, COMPR_HINT_NONE,
	                    KNOT_PF_CHECKDUP, qdata);

	/*! \note TC bit is already set, if something went wrong. */

	// return the error code, so that other code may be skipped
	return res;
}

/*----------------------------------------------------------------------------*/
/*!
 * \brief Finds and adds NSEC3 covering the given domain name (and their
 *        associated RRSIGs) to the response.
 *
 * \param zone Zone used for answering.
 * \param name Domain name to cover.
 * \param resp Response where to add the RRSets.
 *
 * \retval KNOT_EOK
 * \retval NS_ERR_SERVFAIL if a runtime collision occured. The server should
 *                         respond with SERVFAIL in such case.
 */
static int ns_put_covering_nsec3(const zone_contents_t *zone,
                                 const knot_dname_t *name,
                                 struct query_data *qdata,
                                 knot_pkt_t *resp)
{
	const zone_node_t *prev, *node;
	/*! \todo Check version. */
	int match = zone_contents_find_nsec3_for_name(zone, name,
	                                                   &node, &prev);
	//assert(match >= 0);
	if (match < 0) {
		// ignoring, what can we do anyway?
		return KNOT_EOK;
	}

	if (match == ZONE_NAME_FOUND || prev == NULL){
		// if run-time collision => SERVFAIL
		return KNOT_EOK;
	}

dbg_ns_exec_verb(
	char *name = knot_dname_to_str(prev->owner);
	dbg_ns_verb("Covering NSEC3 node: %s\n", name);
	free(name);
);

	return ns_put_nsec3_from_node(prev, qdata, resp);
}

/*----------------------------------------------------------------------------*/
/*!
 * \brief Adds NSEC3s comprising the 'closest encloser proof' for the given
 *        (non-existent) domain name (and their associated RRSIGs) to the
 *        response.
 *
 * For definition of 'closest encloser proof', see RFC5155, section 7.2.1,
 * Page 18.
 *
 * \note This function does not check if DNSSEC is enabled, nor if it is
 *       requested by the query.
 *
 * \param zone Zone used for answering.
 * \param closest_encloser Closest encloser of \a qname in the zone.
 * \param qname Searched (non-existent) name.
 * \param resp Response where to add the NSEC3s.
 *
 * \retval KNOT_EOK
 * \retval NS_ERR_SERVFAIL
 */
static int ns_put_nsec3_closest_encloser_proof(
<<<<<<< HEAD
                                         const zone_contents_t *zone,
                                         const knot_node_t **closest_encloser,
=======
                                         const knot_zone_contents_t *zone,
                                         const zone_node_t **closest_encloser,
>>>>>>> 76b3dbcc
                                         const knot_dname_t *qname,
                                         struct query_data *qdata,
                                         knot_pkt_t *resp)
{
	assert(zone != NULL);
	assert(closest_encloser != NULL);
	assert(*closest_encloser != NULL);
	assert(qname != NULL);
	assert(resp != NULL);

	// this function should be called only if NSEC3 is enabled in the zone
	assert(zone_contents_nsec3params(zone) != NULL);

	dbg_ns_verb("Adding closest encloser proof\n");

	if (zone_contents_nsec3params(zone) == NULL) {
dbg_ns_exec_verb(
<<<<<<< HEAD
		char *name = knot_dname_to_str(knot_node_owner(
				zone_contents_apex(zone)));
=======
		char *name = knot_dname_to_str(zone->apex->owner);
>>>>>>> 76b3dbcc
		dbg_ns_verb("No NSEC3PARAM found in zone %s.\n", name);
		free(name);
);
		return KNOT_EOK;
	}

dbg_ns_exec_detail(
	char *name = knot_dname_to_str((*closest_encloser)->owner);
	dbg_ns_detail("Closest encloser: %s\n", name);
	free(name);
);

	/*
	 * 1) NSEC3 that matches closest provable encloser.
	 */
	const zone_node_t *nsec3_node = NULL;
	const knot_dname_t *next_closer = NULL;
	while ((nsec3_node = (*closest_encloser)->nsec3_node)
	       == NULL) {
		next_closer = (*closest_encloser)->owner;
		*closest_encloser = (*closest_encloser)->parent;
		if (*closest_encloser == NULL) {
			// there are no NSEC3s to add
			return KNOT_EOK;
		}
	}

	assert(nsec3_node != NULL);

dbg_ns_exec_verb(
	char *name = knot_dname_to_str(nsec3_node->owner);
	dbg_ns_verb("NSEC3 node: %s\n", name);
	free(name);
	name = knot_dname_to_str((*closest_encloser)->owner);
	dbg_ns_verb("Closest provable encloser: %s\n", name);
	free(name);
	if (next_closer != NULL) {
		name = knot_dname_to_str(next_closer);
		dbg_ns_verb("Next closer name: %s\n", name);
		free(name);
	} else {
		dbg_ns_verb("Next closer name: none\n");
	}
);

	int ret = ns_put_nsec3_from_node(nsec3_node, qdata, resp);
	if (ret != KNOT_EOK) {
		return ret;
	}

	/*
	 * 2) NSEC3 that covers the "next closer" name.
	 */
	if (next_closer == NULL) {
		// create the "next closer" name by appending from qname
		knot_dname_t *new_next_closer = ns_next_closer((*closest_encloser)->owner,
							       qname);

		if (new_next_closer == NULL) {
			return KNOT_ERROR; /*servfail */
		}
dbg_ns_exec_verb(
		char *name = knot_dname_to_str(new_next_closer);
		dbg_ns_verb("Next closer name: %s\n", name);
		free(name);
);
		ret = ns_put_covering_nsec3(zone, new_next_closer, qdata, resp);

		knot_dname_free(&new_next_closer, NULL);
	} else {
		ret = ns_put_covering_nsec3(zone, next_closer, qdata, resp);
	}

	return ret;
}

/*----------------------------------------------------------------------------*/
/*!
 * \brief Creates a name of a wildcard child of \a name.
 *
 * \param name Domain name to get the wildcard child name of.
 *
 * \return Wildcard child name or NULL if an error occured.
 */
static knot_dname_t *ns_wildcard_child_name(const knot_dname_t *name)
{
	assert(name != NULL);

	knot_dname_t *wildcard = knot_dname_from_str("*");
	if (wildcard == NULL) {
		return NULL;
	}

	wildcard = knot_dname_cat(wildcard, name);
	if (wildcard == NULL)
		return NULL;

dbg_ns_exec_verb(
	char *name = knot_dname_to_str(wildcard);
	dbg_ns_verb("Wildcard: %s\n", name);
	free(name);
);
	return wildcard;
}

/*----------------------------------------------------------------------------*/
/*!
 * \brief Puts NSECs for wildcard answer into the response.
 *
 * \note This function does not check if DNSSEC is enabled, nor if it is
 *       requested by the query.
 *
 * \param zone Zone used for answering.
 * \param qname Domain name covered by the wildcard used for answering the
 *              query.
 * \param previous Previous node of \a qname in canonical order.
 * \param qdata Query data.
 * \param resp Response to put the NSEC3s into.
 */
static int ns_put_nsec_wildcard(const zone_contents_t *zone,
                                const knot_dname_t *qname,
                                const zone_node_t *previous,
                                struct query_data *qdata,
                                knot_pkt_t *resp)
{
	// check if we have previous; if not, find one using the tree
	if (previous == NULL) {
		previous = zone_contents_find_previous(zone, qname);
		assert(previous != NULL);
<<<<<<< HEAD

		/*!
		 * \todo isn't this handled in adjusting?
		 * zone_contents_adjust_node_in_tree_ptr()
		 */
		while (!knot_node_is_auth(previous)) {
			previous = knot_node_previous(previous);
=======
		while (previous->flags != NODE_FLAGS_AUTH) {
			previous = previous->prev;
>>>>>>> 76b3dbcc
		}
	}

	knot_rrset_t rrset = node_rrset(previous, KNOT_RRTYPE_NSEC);
	int ret = KNOT_EOK;

	if (!knot_rrset_empty(&rrset)) {
		knot_rrset_t rrsigs = node_rrset(previous, KNOT_RRTYPE_RRSIG);
		// NSEC proving that there is no node with the searched name
		ret = ns_put_rr(resp, &rrset, &rrsigs, COMPR_HINT_NONE, 0, qdata);
	}

	return ret;
}

/*----------------------------------------------------------------------------*/
/*!
 * \brief Puts NSEC3s covering the non-existent wildcard child of a node
 *        (and their associated RRSIGs) into the response.
 *
 * \note This function does not check if DNSSEC is enabled, nor if it is
 *       requested by the query.
 *
 * \param zone Zone used for answering.
 * \param node Node whose non-existent wildcard child should be covered.
 * \param qdata Query data.
 * \param resp Response where to add the NSEC3s.
 *
 * \retval KNOT_EOK
 * \retval NS_ERR_SERVFAIL
 */
<<<<<<< HEAD
static int ns_put_nsec3_no_wildcard_child(const zone_contents_t *zone,
                                          const knot_node_t *node,
=======
static int ns_put_nsec3_no_wildcard_child(const knot_zone_contents_t *zone,
                                          const zone_node_t *node,
>>>>>>> 76b3dbcc
                                          struct query_data *qdata,
                                          knot_pkt_t *resp)
{
	assert(node != NULL);
	assert(resp != NULL);
	assert(node->owner != NULL);

	int ret = 0;
	knot_dname_t *wildcard = ns_wildcard_child_name(node->owner);
	if (wildcard == NULL) {
		ret = KNOT_ERROR; /* servfail */
	} else {
		ret = ns_put_covering_nsec3(zone, wildcard, qdata, resp);

		/* Directly discard wildcard. */
		knot_dname_free(&wildcard, NULL);
	}

	return ret;
}

/*----------------------------------------------------------------------------*/
/*!
 * \brief Puts NSEC3s for wildcard answer into the response.
 *
 * \note This function does not check if DNSSEC is enabled, nor if it is
 *       requested by the query.
 *
 * \param zone Zone used for answering.
 * \param closest_encloser Closest encloser of \a qname in the zone. In this
 *                         case it is the parent of the source of synthesis.
 * \param qname Domain name covered by the wildcard used for answering the
 *              query.
 * \param qdata Query data.
 * \param resp Response to put the NSEC3s into.
 *
 * \retval KNOT_EOK
 * \retval NS_ERR_SERVFAIL
 */
<<<<<<< HEAD
static int ns_put_nsec3_wildcard(const zone_contents_t *zone,
                                 const knot_node_t *closest_encloser,
=======
static int ns_put_nsec3_wildcard(const knot_zone_contents_t *zone,
                                 const zone_node_t *closest_encloser,
>>>>>>> 76b3dbcc
                                 const knot_dname_t *qname,
                                 struct query_data *qdata,
                                 knot_pkt_t *resp)
{
	assert(closest_encloser != NULL);
	assert(qname != NULL);
	assert(resp != NULL);

	if (!knot_is_nsec3_enabled(zone)) {
		return KNOT_EOK;
	}

	/*
	 * NSEC3 that covers the "next closer" name.
	 */
	// create the "next closer" name by appending from qname
	dbg_ns_verb("Finding next closer name for wildcard NSEC3.\n");
	knot_dname_t *next_closer =
		ns_next_closer(closest_encloser->owner, qname);

	if (next_closer == NULL) {
		return KNOT_ERROR; /* servfail */
	}
dbg_ns_exec_verb(
	char *name = knot_dname_to_str(next_closer);
	dbg_ns_verb("Next closer name: %s\n", name);
	free(name);
);
	int ret = ns_put_covering_nsec3(zone, next_closer, qdata, resp);

	/* Duplicate from ns_next_close(), safe to discard. */
	knot_dname_free(&next_closer, NULL);

	return ret;
}

/*----------------------------------------------------------------------------*/
/*!
 * \brief Puts NSECs or NSEC3s for wildcard answer into the response.
 *
 * \note This function first checks if DNSSEC is enabled and requested by the
 *       query and if the node's owner is a wildcard.
 *
 * \param node Node used for answering.
 * \param closest_encloser Closest encloser of \a qname in the zone.
 * \param previous Previous node of \a qname in canonical order.
 * \param zone Zone used for answering.
 * \param qname Actual searched domain name.
 * \param qdata Query data.
 * \param resp Response where to put the NSECs and NSEC3s.
 *
 * \retval KNOT_EOK
 * \retval NS_ERR_SERVFAIL
 */
<<<<<<< HEAD
static int ns_put_nsec_nsec3_wildcard_answer(const knot_node_t *node,
                                             const knot_node_t *closest_encloser,
                                             const knot_node_t *previous,
                                             const zone_contents_t *zone,
=======
static int ns_put_nsec_nsec3_wildcard_answer(const zone_node_t *node,
                                             const zone_node_t *closest_encloser,
                                             const zone_node_t *previous,
                                             const knot_zone_contents_t *zone,
>>>>>>> 76b3dbcc
                                             const knot_dname_t *qname,
                                             struct query_data *qdata,
                                             knot_pkt_t *resp)
{
	// if wildcard answer, add NSEC / NSEC3

	int ret = KNOT_EOK;
	if (knot_dname_is_wildcard(node->owner)
	    && !knot_dname_is_equal(qname, node->owner)) {
		dbg_ns_verb("Adding NSEC/NSEC3 for wildcard answer.\n");
		if (knot_is_nsec3_enabled(zone)) {
			ret = ns_put_nsec3_wildcard(zone, closest_encloser,
			                            qname, qdata, resp);
		} else {
			ret = ns_put_nsec_wildcard(zone, qname, previous, qdata,
			                           resp);
		}
	}
	return ret;
}

/*----------------------------------------------------------------------------*/
/*!
 * \brief Puts NSECs for NXDOMAIN error to the response.
 *
 * \note This function does not check if DNSSEC is enabled, nor if it is
 *       requested by the query.
 *
 * \param qname QNAME which generated the NXDOMAIN error (i.e. not found in the
 *              zone).
 * \param zone Zone used for answering.
 * \param previous Previous node to \a qname in the zone. May also be NULL. In
 *                 such case the function finds the previous node in the zone.
 * \param closest_encloser Closest encloser of \a qname. Must not be NULL.
 * \param qdata Query data.
 * \param resp Response where to put the NSECs.
 *
 * \retval KNOT_EOK
 * \retval NS_ERR_SERVFAIL
 */
static int ns_put_nsec_nxdomain(const knot_dname_t *qname,
<<<<<<< HEAD
                                const zone_contents_t *zone,
                                const knot_node_t *previous,
                                const knot_node_t *closest_encloser,
=======
                                const knot_zone_contents_t *zone,
                                const zone_node_t *previous,
                                const zone_node_t *closest_encloser,
>>>>>>> 76b3dbcc
                                struct query_data *qdata,
                                knot_pkt_t *resp)
{
	knot_rrset_t rrset = { 0 };
	knot_rrset_t rrsigs = { 0 };

	// check if we have previous; if not, find one using the tree
	if (previous == NULL) {
<<<<<<< HEAD
		/*! \todo Check version. */
		previous = zone_contents_find_previous(zone, qname);
		assert(previous != NULL);

		/*!
		 * \todo isn't this handled in adjusting?
		 * zone_contents_adjust_node_in_tree_ptr()
		 */
		while (!knot_node_is_auth(previous)) {
			previous = knot_node_previous(previous);
=======
		previous = knot_zone_contents_find_previous(zone, qname);
		assert(previous != NULL);
		while (previous->flags != NODE_FLAGS_AUTH) {
			previous = previous->prev;
>>>>>>> 76b3dbcc
		}
	}

dbg_ns_exec_verb(
	char *name = knot_dname_to_str(previous->owner);
	dbg_ns_verb("Previous node: %s\n", name);
	free(name);
);

	// 1) NSEC proving that there is no node with the searched name
	rrset = node_rrset(previous, KNOT_RRTYPE_NSEC);
	rrsigs = node_rrset(previous, KNOT_RRTYPE_RRSIG);
	if (knot_rrset_empty(&rrset)) {
		// no NSEC records
		//return NS_ERR_SERVFAIL;
		return KNOT_EOK;
	}

	int ret = ns_put_rr(resp, &rrset, &rrsigs, COMPR_HINT_NONE, 0, qdata);
	if (ret != KNOT_EOK) {
		dbg_ns("Failed to add NSEC for NXDOMAIN to response: %s\n",
		       knot_strerror(ret));
		return ret;
	}

	// 2) NSEC proving that there is no wildcard covering the name
	// this is only different from 1) if the wildcard would be
	// before 'previous' in canonical order, i.e. we can
	// search for previous until we find name lesser than wildcard
	assert(closest_encloser != NULL);

	knot_dname_t *wildcard =
		ns_wildcard_child_name(closest_encloser->owner);
	if (wildcard == NULL) {
		return KNOT_ERROR; /* servfail */
	}

	const zone_node_t *prev_new = previous;

	while (knot_dname_cmp(prev_new->owner, wildcard) > 0) {
dbg_ns_exec_verb(
		char *name = knot_dname_to_str(prev_new->owner);
		dbg_ns_verb("Previous node: %s\n", name);
		free(name);
);
<<<<<<< HEAD
		assert(prev_new != zone_contents_apex(zone));
		prev_new = knot_node_previous(prev_new);
=======
		assert(prev_new != zone->apex);
		prev_new = prev_new->prev;
>>>>>>> 76b3dbcc
	}
	assert(knot_dname_cmp(prev_new->owner, wildcard) < 0);

dbg_ns_exec_verb(
	char *name = knot_dname_to_str(prev_new->owner);
	dbg_ns_verb("Previous node: %s\n", name);
	free(name);
);

	/* Directly discard dname. */
	knot_dname_free(&wildcard, NULL);

	if (prev_new != previous) {
		rrset = node_rrset(prev_new, KNOT_RRTYPE_NSEC);
		rrsigs = node_rrset(prev_new, KNOT_RRTYPE_RRSIG);
		if (knot_rrset_empty(&rrset)) {
			// bad zone, ignore
			return KNOT_EOK;
		}
		ret = ns_put_rr(resp, &rrset, &rrsigs, COMPR_HINT_NONE, 0, qdata);
		if (ret != KNOT_EOK) {
			dbg_ns("Failed to add second NSEC for NXDOMAIN to "
			       "response: %s\n", knot_strerror(ret));
			return ret;
		}
	}

	return KNOT_EOK;
}

/*----------------------------------------------------------------------------*/
/*!
 * \brief Puts NSEC3s for NXDOMAIN error to the response.
 *
 * \note This function does not check if DNSSEC is enabled, nor if it is
 *       requested by the query.
 *
 * \param zone Zone used for answering.
 * \param closest_encloser Closest encloser of \a qname.
 * \param qname Domain name which generated the NXDOMAIN error (i.e. not found
 *              in the zone.
 * \param qdata Query data.
 * \param resp Response where to put the NSEC3s.
 *
 * \retval KNOT_EOK
 * \retval NS_ERR_SERVFAIL
 */
<<<<<<< HEAD
static int ns_put_nsec3_nxdomain(const zone_contents_t *zone,
                                 const knot_node_t *closest_encloser,
=======
static int ns_put_nsec3_nxdomain(const knot_zone_contents_t *zone,
                                 const zone_node_t *closest_encloser,
>>>>>>> 76b3dbcc
                                 const knot_dname_t *qname,
                                 struct query_data *qdata,
                                 knot_pkt_t *resp)
{
	// 1) Closest encloser proof
	int ret = ns_put_nsec3_closest_encloser_proof(zone, &closest_encloser,
	                                              qname, qdata, resp);
	// 2) NSEC3 covering non-existent wildcard
	if (ret == KNOT_EOK && closest_encloser != NULL) {
		dbg_ns_verb("Putting NSEC3 for no wildcard child of closest "
		            "encloser.\n");
		ret = ns_put_nsec3_no_wildcard_child(zone, closest_encloser,
		                                     qdata, resp);
	}

	return ret;
}

/*----------------------------------------------------------------------------*/
/*!
 * \brief Puts NSECs or NSEC3s for the NXDOMAIN error to the response.
 *
 * \note This function first checks if DNSSEC is enabled and requested by the
 *       query.
 * \note Note that for each zone there are either NSEC or NSEC3 records used.
 *
 * \param zone Zone used for answering.
 * \param previous Previous node to \a qname in the zone. May also be NULL. In
 *                 such case the function finds the previous node in the zone.
 * \param closest_encloser Closest encloser of \a qname. Must not be NULL.
 * \param qname QNAME which generated the NXDOMAIN error (i.e. not found in the
 *              zone).
 * \param qdata Query data.
 * \param resp Response where to put the NSECs.
 *
 * \retval KNOT_EOK
 * \retval NS_ERR_SERVFAIL
 */
<<<<<<< HEAD
static int ns_put_nsec_nsec3_nxdomain(const zone_contents_t *zone,
                                      const knot_node_t *previous,
                                      const knot_node_t *closest_encloser,
=======
static int ns_put_nsec_nsec3_nxdomain(const knot_zone_contents_t *zone,
                                      const zone_node_t *previous,
                                      const zone_node_t *closest_encloser,
>>>>>>> 76b3dbcc
                                      const knot_dname_t *qname,
                                      struct query_data *qdata,
                                      knot_pkt_t *resp)
{
	int ret = 0;

	if (knot_is_nsec3_enabled(zone)) {
		ret = ns_put_nsec3_nxdomain(zone, closest_encloser,
		                            qname, qdata, resp);
	} else {
		ret = ns_put_nsec_nxdomain(qname, zone, previous,
		                           closest_encloser, qdata, resp);
	}

	return ret;
}

/*!
 * \brief Puts NSECs or NSEC3s for NODATA error (and their associated RRSIGs)
 *        to the response.
 *
 * \note This function first checks if DNSSEC is enabled and requested by the
 *       query.
 * \note Note that for each zone there are either NSEC or NSEC3 records used.
 *
 * \param node Node which generated the NODATA response (i.e. not containing
 *             RRSets of the requested type).
 * \param qdata Query data.
 * \param resp Response where to add the NSECs or NSEC3s.
 */
<<<<<<< HEAD
static int ns_put_nsec_nsec3_nodata(const knot_node_t *node,
                                    const knot_node_t *closest_encloser,
                                    const knot_node_t *previous,
                                    const zone_contents_t *zone,
=======
static int ns_put_nsec_nsec3_nodata(const zone_node_t *node,
                                    const zone_node_t *closest_encloser,
                                    const zone_node_t *previous,
                                    const knot_zone_contents_t *zone,
>>>>>>> 76b3dbcc
                                    const knot_dname_t *qname,
                                    struct query_data *qdata,
                                    knot_pkt_t *resp)
{
	// This case must be handled first, before handling the wildcard case
	if (node->rrset_count == 0 && !knot_is_nsec3_enabled(zone)) {
		// node is an empty non-terminal => NSEC for NXDOMAIN
		return ns_put_nsec_nxdomain(qname, zone, previous,
		                            closest_encloser, qdata, resp);
	}

	/*! \todo Maybe distinguish different errors. */
	int ret = KNOT_ERROR;

	if (knot_is_nsec3_enabled(zone)) {

		/* RFC5155 7.2.5 Wildcard No Data Responses */
		if (!knot_dname_is_wildcard(qname) && knot_dname_is_wildcard(node->owner)) {
			dbg_ns("%s: adding NSEC3 wildcard NODATA\n", __func__);
			ret = ns_put_nsec3_closest_encloser_proof(zone,
			                                          &closest_encloser,
			                                          qname, qdata,
			                                          resp);
		}

		/* RFC5155 7.2.3-7.2.5 common proof. */
		dbg_ns("%s: adding NSEC3 NODATA\n", __func__);
		const zone_node_t *nsec3_node = node->nsec3_node;
		if (nsec3_node) {
			ret = ns_put_nsec3_from_node(nsec3_node, qdata, resp);
		} else {
			// No NSEC3 node => Opt-out
			return ns_put_nsec3_closest_encloser_proof(zone,
			                                           &node,
			                                           qname,
			                                           qdata,
			                                           resp);

		}
	} else {
		dbg_ns("%s: adding NSEC NODATA\n", __func__);
		knot_rrset_t rrset = node_rrset(node, KNOT_RRTYPE_NSEC);
		if (!knot_rrset_empty(&rrset)) {
			dbg_ns_detail("Putting the RRSet to Authority\n");
			knot_rrset_t rrsigs = node_rrset(node, KNOT_RRTYPE_RRSIG);
			ret = ns_put_rr(resp, &rrset, &rrsigs, COMPR_HINT_NONE, 0, qdata);
		}
	}

	return ret;
}

int nsec_prove_wildcards(knot_pkt_t *pkt, struct query_data *qdata)
{
	dbg_ns("%s(%p, %p)\n", __func__, pkt, qdata);

	int ret = KNOT_EOK;
	struct wildcard_hit *item = NULL;

	WALK_LIST(item, qdata->wildcards) {
		ret = ns_put_nsec_nsec3_wildcard_answer(
					item->node,
					item->node->parent,
					NULL, qdata->zone->contents,
					item->sname, qdata,
					pkt);
		if (ret != KNOT_EOK) {
			break;
		}
	}

	return ret;
}

int nsec_prove_nodata(knot_pkt_t *pkt, struct query_data *qdata)
{
	dbg_ns("%s(%p, %p)\n", __func__, pkt, qdata);

	return ns_put_nsec_nsec3_nodata(qdata->node, qdata->encloser,
	                                qdata->previous, qdata->zone->contents,
	                                qdata->name, qdata, pkt);
}

int nsec_prove_nxdomain(knot_pkt_t *pkt, struct query_data *qdata)
{
	dbg_ns("%s(%p, %p)\n", __func__, pkt, qdata);

	return ns_put_nsec_nsec3_nxdomain(qdata->zone->contents, qdata->previous,
	                                  qdata->encloser, qdata->name, qdata,
	                                  pkt);
}

int nsec_prove_dp_security(knot_pkt_t *pkt, struct query_data *qdata)
{
	dbg_ns("%s(%p, %p)\n", __func__, pkt, qdata);

	/* Add DS record if present. */
	knot_rrset_t rrset = node_rrset(qdata->node, KNOT_RRTYPE_DS);
	if (!knot_rrset_empty(&rrset)) {
		knot_rrset_t rrsigs = node_rrset(qdata->node, KNOT_RRTYPE_RRSIG);
		return ns_put_rr(pkt, &rrset, &rrsigs, COMPR_HINT_NONE, 0, qdata);
	}

	/* DS doesn't exist => NODATA proof. */
	return ns_put_nsec_nsec3_nodata(qdata->node,
	                                qdata->encloser,
	                                qdata->previous,
	                                qdata->zone->contents,
	                                qdata->name, qdata, pkt);
}

int nsec_append_rrsigs(knot_pkt_t *pkt, struct query_data *qdata, bool optional)
{
	dbg_ns("%s(%p, optional=%d)\n", __func__, pkt, optional);

	int ret = KNOT_EOK;
	uint32_t flags = (optional) ? KNOT_PF_NOTRUNC : KNOT_PF_NULL;
	flags |= KNOT_PF_FREE; // Free all RRSIGs, they are synthesized

	/* Append RRSIGs for section. */
	struct rrsig_info *info = NULL;
	WALK_LIST(info, qdata->rrsigs) {
		knot_rrset_t *rrsig = &info->synth_rrsig;
		uint16_t compr_hint = info->rrinfo->compress_ptr[COMPR_HINT_OWNER];
		ret = knot_pkt_put(pkt, compr_hint, rrsig, flags);
		if (ret != KNOT_EOK) {
			break;
		}
		/* RRSIG is owned by packet now. */
		knot_rdataset_init(&info->synth_rrsig.rrs);
	};

	/* Clear the list. */
	nsec_clear_rrsigs(qdata);

	return KNOT_EOK;
}

void nsec_clear_rrsigs(struct query_data *qdata)
{
	if (qdata == NULL) {
		return;
	}

	struct rrsig_info *info = NULL;
	WALK_LIST(info, qdata->rrsigs) {
		knot_rrset_t *rrsig = &info->synth_rrsig;
		knot_rrset_clear(rrsig, qdata->mm);
	};

	ptrlist_free(&qdata->rrsigs, qdata->mm);
	init_list(&qdata->rrsigs);
}<|MERGE_RESOLUTION|>--- conflicted
+++ resolved
@@ -136,13 +136,8 @@
  * \retval NS_ERR_SERVFAIL
  */
 static int ns_put_nsec3_closest_encloser_proof(
-<<<<<<< HEAD
                                          const zone_contents_t *zone,
-                                         const knot_node_t **closest_encloser,
-=======
-                                         const knot_zone_contents_t *zone,
                                          const zone_node_t **closest_encloser,
->>>>>>> 76b3dbcc
                                          const knot_dname_t *qname,
                                          struct query_data *qdata,
                                          knot_pkt_t *resp)
@@ -160,12 +155,7 @@
 
 	if (zone_contents_nsec3params(zone) == NULL) {
 dbg_ns_exec_verb(
-<<<<<<< HEAD
-		char *name = knot_dname_to_str(knot_node_owner(
-				zone_contents_apex(zone)));
-=======
 		char *name = knot_dname_to_str(zone->apex->owner);
->>>>>>> 76b3dbcc
 		dbg_ns_verb("No NSEC3PARAM found in zone %s.\n", name);
 		free(name);
 );
@@ -295,18 +285,9 @@
 	if (previous == NULL) {
 		previous = zone_contents_find_previous(zone, qname);
 		assert(previous != NULL);
-<<<<<<< HEAD
-
-		/*!
-		 * \todo isn't this handled in adjusting?
-		 * zone_contents_adjust_node_in_tree_ptr()
-		 */
-		while (!knot_node_is_auth(previous)) {
-			previous = knot_node_previous(previous);
-=======
+
 		while (previous->flags != NODE_FLAGS_AUTH) {
 			previous = previous->prev;
->>>>>>> 76b3dbcc
 		}
 	}
 
@@ -338,13 +319,8 @@
  * \retval KNOT_EOK
  * \retval NS_ERR_SERVFAIL
  */
-<<<<<<< HEAD
 static int ns_put_nsec3_no_wildcard_child(const zone_contents_t *zone,
-                                          const knot_node_t *node,
-=======
-static int ns_put_nsec3_no_wildcard_child(const knot_zone_contents_t *zone,
                                           const zone_node_t *node,
->>>>>>> 76b3dbcc
                                           struct query_data *qdata,
                                           knot_pkt_t *resp)
 {
@@ -384,13 +360,8 @@
  * \retval KNOT_EOK
  * \retval NS_ERR_SERVFAIL
  */
-<<<<<<< HEAD
 static int ns_put_nsec3_wildcard(const zone_contents_t *zone,
-                                 const knot_node_t *closest_encloser,
-=======
-static int ns_put_nsec3_wildcard(const knot_zone_contents_t *zone,
                                  const zone_node_t *closest_encloser,
->>>>>>> 76b3dbcc
                                  const knot_dname_t *qname,
                                  struct query_data *qdata,
                                  knot_pkt_t *resp)
@@ -445,17 +416,10 @@
  * \retval KNOT_EOK
  * \retval NS_ERR_SERVFAIL
  */
-<<<<<<< HEAD
-static int ns_put_nsec_nsec3_wildcard_answer(const knot_node_t *node,
-                                             const knot_node_t *closest_encloser,
-                                             const knot_node_t *previous,
-                                             const zone_contents_t *zone,
-=======
 static int ns_put_nsec_nsec3_wildcard_answer(const zone_node_t *node,
                                              const zone_node_t *closest_encloser,
                                              const zone_node_t *previous,
-                                             const knot_zone_contents_t *zone,
->>>>>>> 76b3dbcc
+                                             const zone_contents_t *zone,
                                              const knot_dname_t *qname,
                                              struct query_data *qdata,
                                              knot_pkt_t *resp)
@@ -497,15 +461,9 @@
  * \retval NS_ERR_SERVFAIL
  */
 static int ns_put_nsec_nxdomain(const knot_dname_t *qname,
-<<<<<<< HEAD
                                 const zone_contents_t *zone,
-                                const knot_node_t *previous,
-                                const knot_node_t *closest_encloser,
-=======
-                                const knot_zone_contents_t *zone,
                                 const zone_node_t *previous,
                                 const zone_node_t *closest_encloser,
->>>>>>> 76b3dbcc
                                 struct query_data *qdata,
                                 knot_pkt_t *resp)
 {
@@ -514,23 +472,10 @@
 
 	// check if we have previous; if not, find one using the tree
 	if (previous == NULL) {
-<<<<<<< HEAD
-		/*! \todo Check version. */
 		previous = zone_contents_find_previous(zone, qname);
-		assert(previous != NULL);
-
-		/*!
-		 * \todo isn't this handled in adjusting?
-		 * zone_contents_adjust_node_in_tree_ptr()
-		 */
-		while (!knot_node_is_auth(previous)) {
-			previous = knot_node_previous(previous);
-=======
-		previous = knot_zone_contents_find_previous(zone, qname);
 		assert(previous != NULL);
 		while (previous->flags != NODE_FLAGS_AUTH) {
 			previous = previous->prev;
->>>>>>> 76b3dbcc
 		}
 	}
 
@@ -576,13 +521,8 @@
 		dbg_ns_verb("Previous node: %s\n", name);
 		free(name);
 );
-<<<<<<< HEAD
-		assert(prev_new != zone_contents_apex(zone));
-		prev_new = knot_node_previous(prev_new);
-=======
 		assert(prev_new != zone->apex);
 		prev_new = prev_new->prev;
->>>>>>> 76b3dbcc
 	}
 	assert(knot_dname_cmp(prev_new->owner, wildcard) < 0);
 
@@ -630,13 +570,8 @@
  * \retval KNOT_EOK
  * \retval NS_ERR_SERVFAIL
  */
-<<<<<<< HEAD
 static int ns_put_nsec3_nxdomain(const zone_contents_t *zone,
-                                 const knot_node_t *closest_encloser,
-=======
-static int ns_put_nsec3_nxdomain(const knot_zone_contents_t *zone,
                                  const zone_node_t *closest_encloser,
->>>>>>> 76b3dbcc
                                  const knot_dname_t *qname,
                                  struct query_data *qdata,
                                  knot_pkt_t *resp)
@@ -675,15 +610,9 @@
  * \retval KNOT_EOK
  * \retval NS_ERR_SERVFAIL
  */
-<<<<<<< HEAD
 static int ns_put_nsec_nsec3_nxdomain(const zone_contents_t *zone,
-                                      const knot_node_t *previous,
-                                      const knot_node_t *closest_encloser,
-=======
-static int ns_put_nsec_nsec3_nxdomain(const knot_zone_contents_t *zone,
                                       const zone_node_t *previous,
                                       const zone_node_t *closest_encloser,
->>>>>>> 76b3dbcc
                                       const knot_dname_t *qname,
                                       struct query_data *qdata,
                                       knot_pkt_t *resp)
@@ -714,17 +643,10 @@
  * \param qdata Query data.
  * \param resp Response where to add the NSECs or NSEC3s.
  */
-<<<<<<< HEAD
-static int ns_put_nsec_nsec3_nodata(const knot_node_t *node,
-                                    const knot_node_t *closest_encloser,
-                                    const knot_node_t *previous,
-                                    const zone_contents_t *zone,
-=======
 static int ns_put_nsec_nsec3_nodata(const zone_node_t *node,
                                     const zone_node_t *closest_encloser,
                                     const zone_node_t *previous,
-                                    const knot_zone_contents_t *zone,
->>>>>>> 76b3dbcc
+                                    const zone_contents_t *zone,
                                     const knot_dname_t *qname,
                                     struct query_data *qdata,
                                     knot_pkt_t *resp)
