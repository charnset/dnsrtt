--- conflicted
+++ resolved
@@ -50,10 +50,5 @@
  * \return KNOT_E*
  */
 int update_process_query(knot_pkt_t *pkt, struct query_data *qdata);
-<<<<<<< HEAD
-
-#endif /* _KNOT_UPDATE_H_ */
-=======
->>>>>>> 19e5cfda
 
 /*! @} */