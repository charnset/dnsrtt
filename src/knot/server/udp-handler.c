--- conflicted
+++ resolved
@@ -88,7 +88,7 @@
 		/*! \todo Send error, not available on UDP. */
 		break;
 	case KNOT_QUERY_NOTIFY:
-		rcu_read_lock();
+//		rcu_read_lock();
 //			const knot_zone_t *zone = NULL;
 //			res = knot_ns_answer_notify(ns, packet, qbuf,
 //			                              &resp_len, &zone);
@@ -236,37 +236,11 @@
 			}
 		}
 
-<<<<<<< HEAD
 		/* Handle each received msg. */
 		for (unsigned i = 0; i < n; ++i) {
 			struct iovec *cvec = msgs[i].msg_hdr.msg_iov;
 			udp_handle(sock, cvec->iov_base, msgs[i].msg_len,
 				   addrs + i, ns, thread_stat);
-=======
-		/* Query types. */
-		case KNOT_QUERY_NORMAL:
-			res = knot_ns_answer_normal(ns, packet, qbuf, 
-			                              &resp_len);
-			break;
-		case KNOT_QUERY_AXFR:
-		case KNOT_QUERY_IXFR:
-			/*! \todo Send error, not available on UDP. */
-			break;
-		case KNOT_QUERY_NOTIFY:
-//			rcu_read_lock();
-//			const knot_zone_t *zone = NULL;
-//			res = knot_ns_answer_notify(ns, packet, qbuf, 
-//			                              &resp_len, &zone);
-			res = notify_process_request(ns, packet, &addr,
-			                             qbuf, &resp_len);
-//			if (res == KNOT_EOK) {
-//				res = zones_notify_schedule(zone, &addr);
-//			}
-			break;
-		case KNOT_QUERY_UPDATE:
-			/*! \todo Implement query notify/update. */
-			break;
->>>>>>> 7df5b078
 		}
 	}
 
