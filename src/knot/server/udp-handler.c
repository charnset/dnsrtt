--- conflicted
+++ resolved
@@ -529,13 +529,7 @@
 		/* Check handler state. */
 		if (knot_unlikely(*iostate & ServerReload)) {
 			*iostate &= ~ServerReload;
-<<<<<<< HEAD
-=======
 			udp.thread_id = handler->thread_id[thr_id];
-			maxfd = 0;
-			minfd = INT_MAX;
-			FD_ZERO(&fds);
->>>>>>> 1debc21e
 
 			rcu_read_lock();
 			unbind_ifaces(ref, &fds, maxfd);
