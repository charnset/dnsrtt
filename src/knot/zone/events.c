/*  Copyright (C) 2014 CZ.NIC, z.s.p.o. <knot-dns@labs.nic.cz>

    This program is free software: you can redistribute it and/or modify
    it under the terms of the GNU General Public License as published by
    the Free Software Foundation, either version 3 of the License, or
    (at your option) any later version.

    This program is distributed in the hope that it will be useful,
    but WITHOUT ANY WARRANTY; without even the implied warranty of
    MERCHANTABILITY or FITNESS FOR A PARTICULAR PURPOSE.  See the
    GNU General Public License for more details.

    You should have received a copy of the GNU General Public License
    along with this program.  If not, see <http://www.gnu.org/licenses/>.
*/

#include <assert.h>
#include <time.h>

#include "common-knot/evsched.h"
#include "common-knot/trim.h"
#include "common/mem.h"
#include "common/mempool.h"
#include "knot/server/server.h"
#include "knot/server/udp-handler.h"
#include "knot/server/tcp-handler.h"
#include "knot/updates/changesets.h"
#include "knot/dnssec/zone-events.h"
#include "knot/worker/pool.h"
#include "knot/zone/events.h"
#include "knot/zone/zone.h"
#include "knot/zone/zone-load.h"
#include "knot/zone/zonefile.h"
#include "knot/updates/apply.h"
#include "libknot/rrtype/soa.h"
#include "libknot/dnssec/random.h"
#include "knot/nameserver/internet.h"
#include "knot/nameserver/update.h"
#include "knot/nameserver/notify.h"
#include "knot/nameserver/requestor.h"
#include "knot/nameserver/tsig_ctx.h"
#include "knot/nameserver/process_answer.h"

/* ------------------------- internal timers -------------------------------- */

#define ZONE_EVENT_IMMEDIATE 1 /* Fast-track to worker queue. */

/* ------------------------- bootstrap timer logic -------------------------- */

#define BOOTSTRAP_RETRY (30) /*!< Interval between AXFR bootstrap retries. */
#define BOOTSTRAP_MAXTIME (24*60*60) /*!< Maximum AXFR retry cap of 24 hours. */

/*! \brief Progressive bootstrap retry timer. */
static uint32_t bootstrap_next(uint32_t timer)
{
	timer *= 2;
	timer += knot_random_uint32_t() % BOOTSTRAP_RETRY;
	if (timer > BOOTSTRAP_MAXTIME) {
		timer = BOOTSTRAP_MAXTIME;
	}
	return timer;
}

/* ------------------------- zone query requesting -------------------------- */

/*! \brief Zone event logging. */
#define ZONE_QUERY_LOG(severity, zone, remote, operation, msg...) \
	NS_PROC_LOG(severity, &remote->addr, zone->name, operation, msg)

/*! \brief Create zone query packet. */
static knot_pkt_t *zone_query(const zone_t *zone, uint16_t pkt_type, mm_ctx_t *mm)
{
	/* Determine query type and opcode. */
	uint16_t query_type = KNOT_RRTYPE_SOA;
	uint16_t opcode = KNOT_OPCODE_QUERY;
	switch(pkt_type) {
	case KNOT_QUERY_AXFR: query_type = KNOT_RRTYPE_AXFR; break;
	case KNOT_QUERY_IXFR: query_type = KNOT_RRTYPE_IXFR; break;
	case KNOT_QUERY_NOTIFY: opcode = KNOT_OPCODE_NOTIFY; break;
	}

	knot_pkt_t *pkt = knot_pkt_new(NULL, KNOT_WIRE_MAX_PKTSIZE, mm);
	if (pkt == NULL) {
		return NULL;
	}

	knot_wire_set_id(pkt->wire, knot_random_uint16_t());
	knot_wire_set_aa(pkt->wire);
	knot_wire_set_opcode(pkt->wire, opcode);
	knot_pkt_put_question(pkt, zone->name, KNOT_CLASS_IN, query_type);

	/* Put current SOA (optional). */
	zone_contents_t *contents = zone->contents;
	if (pkt_type == KNOT_QUERY_IXFR) {  /* RFC1995, SOA in AUTHORITY. */
		knot_pkt_begin(pkt, KNOT_AUTHORITY);
		knot_rrset_t soa_rr = node_rrset(contents->apex, KNOT_RRTYPE_SOA);
		knot_pkt_put(pkt, COMPR_HINT_QNAME, &soa_rr, 0);
	} else if (pkt_type == KNOT_QUERY_NOTIFY) { /* RFC1996, SOA in ANSWER. */
		knot_pkt_begin(pkt, KNOT_ANSWER);
		knot_rrset_t soa_rr = node_rrset(contents->apex, KNOT_RRTYPE_SOA);
		knot_pkt_put(pkt, COMPR_HINT_QNAME, &soa_rr, 0);
	}

	return pkt;
}

/*!
 * \brief Create a zone event query, send it, wait for the response and process it.
 *
 * \note Everything in this function is executed synchronously, returns when
 *       the query processing is either complete or an error occurs.
 */
static int zone_query_execute(zone_t *zone, uint16_t pkt_type, const conf_iface_t *remote)
{
	/* Create a memory pool for this task. */
	int ret = KNOT_EOK;
	mm_ctx_t mm;
	mm_ctx_mempool(&mm, MM_DEFAULT_BLKSIZE);

	/* Create a query message. */
	knot_pkt_t *query = zone_query(zone, pkt_type, &mm);
	if (query == NULL) {
		return KNOT_ENOMEM;
	}

	/* Create requestor instance. */
	struct requestor re;
	requestor_init(&re, NS_PROC_ANSWER, &mm);

	/* Answer processing parameters. */
	struct process_answer_param param = { 0 };
	param.zone = zone;
	param.query = query;
	param.remote = &remote->addr;
	tsig_init(&param.tsig_ctx, remote->key);

	ret = tsig_sign_packet(&param.tsig_ctx, query);
	if (ret != KNOT_EOK) {
		goto fail;
	}

	/* Create a request. */
	struct request *req = requestor_make(&re, remote, query);
	if (req == NULL) {
		ret = KNOT_ENOMEM;
		goto fail;
	}

	/* Send the queries and process responses. */
	ret = requestor_enqueue(&re, req, &param);
	if (ret == KNOT_EOK) {
		struct timeval tv = { conf()->max_conn_reply, 0 };
		ret = requestor_exec(&re, &tv);
	}

fail:
	/* Cleanup. */
	tsig_cleanup(&param.tsig_ctx);
	requestor_clear(&re);
	mp_delete(mm.ctx);

	return ret;
}

/* @note Module specific, expects some variables set. */
#define ZONE_XFER_LOG(severity, pkt_type, msg...) \
	if (pkt_type == KNOT_QUERY_AXFR) { \
		ZONE_QUERY_LOG(severity, zone, master, "AXFR, incoming", msg); \
	} else { \
		ZONE_QUERY_LOG(severity, zone, master, "IXFR, incoming", msg); \
	}

/*! \brief Execute zone transfer request. */
static int zone_query_transfer(zone_t *zone, const conf_iface_t *master, uint16_t pkt_type)
{
	assert(zone);
	assert(master);

	int ret = zone_query_execute(zone, pkt_type, master);
	if (ret != KNOT_EOK) {
		/* IXFR failed, revert to AXFR. */
		if (pkt_type == KNOT_QUERY_IXFR) {
			ZONE_XFER_LOG(LOG_NOTICE, pkt_type, "fallback to AXFR");
			return zone_query_transfer(zone, master, KNOT_QUERY_AXFR);
		}

		/* Log connection errors. */
		ZONE_XFER_LOG(LOG_ERR, pkt_type, "failed (%s)", knot_strerror(ret));
	}

	return ret;
}

#undef ZONE_XFER_LOG

/*!
 * \todo Separate signing from zone loading and drop this function.
 *
 * DNSSEC signing is planned from two places - after zone loading and after
 * successful resign. This function just logs the message and reschedules the
 * DNSSEC timer.
 *
 * I would rather see the invocation of the signing from event_dnssec()
 * function. This would require to split refresh event to zone load and zone
 * publishing.
 */
static void schedule_dnssec(zone_t *zone, time_t refresh_at)
{
	// log a message

	char time_str[64] = { 0 };
	struct tm time_gm = { 0 };
	localtime_r(&refresh_at, &time_gm);
	strftime(time_str, sizeof(time_str), KNOT_LOG_TIME_FORMAT, &time_gm);
	log_zone_info(zone->name, "DNSSEC, next event on %s\n", time_str);

	// schedule

	zone_events_schedule_at(zone, ZONE_EVENT_DNSSEC, refresh_at);
}

/* -- zone events handling callbacks --------------------------------------- */

/*! \brief Fetch SOA expire timer and add a timeout grace period. */
static uint32_t soa_graceful_expire(const knot_rdataset_t *soa)
{
	// Allow for timeouts.  Otherwise zones with very short
	// expiry may expire before the timeout is reached.
	return knot_soa_expire(soa) + 2 * conf()->max_conn_idle;
}

typedef int (*zone_event_cb)(zone_t *zone);

static int event_reload(zone_t *zone)
{
	assert(zone);

	/* Take zone file mtime and load it. */
	time_t mtime = zonefile_mtime(zone->conf->file);
	uint32_t dnssec_refresh = time(NULL);
	conf_zone_t *zone_config = zone->conf;
	zone_contents_t *contents = zone_load_contents(zone_config);
	if (!contents) {
		return KNOT_ERROR;
	}

	/* Store zonefile serial and apply changes from the journal. */
	zone->zonefile_serial = zone_contents_serial(contents);
	int result = zone_load_journal(zone, contents);
	if (result != KNOT_EOK) {
		goto fail;
	}

	/* Post load actions - calculate delta, sign with DNSSEC... */
	/*! \todo issue #242 dnssec signing should occur in the special event */
	result = zone_load_post(contents, zone, &dnssec_refresh);
	if (result != KNOT_EOK) {
		if (result == KNOT_ESPACE) {
			log_zone_error(zone->name, "journal size is too small "
				       "to fit the changes\n");
		} else {
			log_zone_error(zone->name, "failed to store changes into "
				       "journal: %s\n", knot_strerror(result));
		}
		goto fail;
	}

	/* Check zone contents consistency. */
	result = zone_load_check(contents, zone_config);
	if (result != KNOT_EOK) {
		goto fail;
	}

	/* Everything went alright, switch the contents. */
	zone->zonefile_mtime = mtime;
	zone_contents_t *old = zone_switch_contents(zone, contents);
	uint32_t old_serial = zone_contents_serial(old);
	if (old != NULL) {
		synchronize_rcu();
		zone_contents_deep_free(&old);
	}

	/* Schedule notify and refresh after load. */
	if (zone_master(zone)) {
		zone_events_schedule(zone, ZONE_EVENT_REFRESH, ZONE_EVENT_NOW);
	}
	if (!zone_contents_is_empty(contents)) {
		zone_events_schedule(zone, ZONE_EVENT_NOTIFY, ZONE_EVENT_NOW);
		zone->bootstrap_retry = ZONE_EVENT_NOW;
	}

	/* Schedule zone resign. */
	if (zone->conf->dnssec_enable) {
		schedule_dnssec(zone, dnssec_refresh);
	}

	/* Periodic execution. */
	zone_events_schedule(zone, ZONE_EVENT_FLUSH, zone_config->dbsync_timeout);

	uint32_t current_serial = zone_contents_serial(zone->contents);
	log_zone_info(zone->name, "loaded, serial %u -> %u\n",
	              old_serial, current_serial);
	return KNOT_EOK;

fail:
	zone_contents_deep_free(&contents);
	return result;
}

static int event_refresh(zone_t *zone)
{
	assert(zone);

	zone_contents_t *contents = zone->contents;
	if (zone_contents_is_empty(contents)) {
		/* No contents, schedule retransfer now. */
		zone_events_schedule(zone, ZONE_EVENT_XFER, ZONE_EVENT_NOW);
		return KNOT_EOK;
	}

	const conf_iface_t *master = zone_master(zone);
	assert(master);

	int ret = zone_query_execute(zone, KNOT_QUERY_NORMAL, master);

	const knot_rdataset_t *soa = node_rdataset(contents->apex, KNOT_RRTYPE_SOA);
	if (ret != KNOT_EOK) {
		/* Log connection errors. */
		ZONE_QUERY_LOG(LOG_WARNING, zone, master, "SOA query, outgoing",
		               "failed (%s)", knot_strerror(ret));
		/* Rotate masters if current failed. */
		zone_master_rotate(zone);
		/* Schedule next retry. */
		zone_events_schedule(zone, ZONE_EVENT_REFRESH, knot_soa_retry(soa));
		if (zone_events_get_time(zone, ZONE_EVENT_EXPIRE) <= ZONE_EVENT_NOW) {
			/* Schedule zone expiration if not previously planned. */
			zone_events_schedule(zone, ZONE_EVENT_EXPIRE, soa_graceful_expire(soa));
		}
	} else {
		/* SOA query answered, reschedule refresh timer. */
		zone_events_schedule(zone, ZONE_EVENT_REFRESH, knot_soa_refresh(soa));
		/* Cancel possible expire. */
		zone_events_cancel(zone, ZONE_EVENT_EXPIRE);
	}

	return KNOT_EOK;
}

static int event_xfer(zone_t *zone)
{
	assert(zone);

	/* Determine transfer type. */
	bool is_bootstrap = false;
	uint16_t pkt_type = KNOT_QUERY_IXFR;
	if (zone_contents_is_empty(zone->contents) || zone->flags & ZONE_FORCE_AXFR) {
		pkt_type = KNOT_QUERY_AXFR;
		is_bootstrap = true;
	}

	/* Execute zone transfer and reschedule timers. */
	int ret = zone_query_transfer(zone, zone_master(zone), pkt_type);
	if (ret == KNOT_EOK) {
		assert(!zone_contents_is_empty(zone->contents));
		/* New zone transferred, reschedule zone expiration and refresh
		 * timers and send notifications to slaves. */
		const knot_rdataset_t *soa =
			node_rdataset(zone->contents->apex, KNOT_RRTYPE_SOA);
		zone_events_schedule(zone, ZONE_EVENT_REFRESH, knot_soa_refresh(soa));
		zone_events_schedule(zone, ZONE_EVENT_NOTIFY,  ZONE_EVENT_NOW);
		/* Sync zonefile immediately if configured. */
		if (zone->conf->dbsync_timeout == 0) {
			zone_events_schedule(zone, ZONE_EVENT_FLUSH, ZONE_EVENT_NOW);
		} else if (zone_events_get_time(zone, ZONE_EVENT_FLUSH) <= ZONE_EVENT_NOW) {
			/* Plan sync if not previously planned. */
			zone_events_schedule(zone, ZONE_EVENT_FLUSH, zone->conf->dbsync_timeout);
		}
		zone->bootstrap_retry = ZONE_EVENT_NOW;
		zone->flags &= ~ZONE_FORCE_AXFR;
		/* Trim extra heap. */
		if (!is_bootstrap) {
			mem_trim();
		}
	} else {
		/* Zone contents is still empty, increment bootstrap retry timer
		 * and try again. */
		zone->bootstrap_retry = bootstrap_next(zone->bootstrap_retry);
		zone_events_schedule(zone, ZONE_EVENT_XFER, zone->bootstrap_retry);
	}

	return KNOT_EOK;
}

static int event_update(zone_t *zone)
{
	assert(zone);

	struct request_data *update = zone_update_dequeue(zone);
	if (update == NULL) {
		return KNOT_EOK;
	}

	/* Forward if zone has master, or execute. */
	int ret = update_execute(zone, update);
	UNUSED(ret);

	/* Cleanup. */
	close(update->fd);
	knot_pkt_free(&update->query);
	free(update);

	/* Trim extra heap. */
	mem_trim();

	/* Replan event if next update waiting. */
	pthread_mutex_lock(&zone->ddns_lock);

	if (!EMPTY_LIST(zone->ddns_queue)) {
		zone_events_schedule(zone, ZONE_EVENT_UPDATE, ZONE_EVENT_NOW);
	}

	pthread_mutex_unlock(&zone->ddns_lock);


	return KNOT_EOK;
}

static int event_expire(zone_t *zone)
{
	assert(zone);

	zone_contents_t *expired = zone_switch_contents(zone, NULL);
	synchronize_rcu();

	/* Expire zonefile information. */
	zone->zonefile_mtime = 0;
	zone->zonefile_serial = 0;
	zone_contents_deep_free(&expired);

	log_zone_info(zone->name, "zone expired\n");

	/* Trim extra heap. */
	mem_trim();

	return KNOT_EOK;
}

static int event_flush(zone_t *zone)
{
	assert(zone);

	/* Reschedule. */
	int next_timeout = zone->conf->dbsync_timeout;
	if (next_timeout > 0) {
		zone_events_schedule(zone, ZONE_EVENT_FLUSH, next_timeout);
	}

	/* Check zone contents. */
	if (zone_contents_is_empty(zone->contents)) {
		return KNOT_EOK;
	}

	return zone_flush_journal(zone);
}

static int event_notify(zone_t *zone)
{
	assert(zone);

	/* Check zone contents. */
	if (zone_contents_is_empty(zone->contents)) {
		return KNOT_EOK;
	}

	/* Walk through configured remotes and send messages. */
	conf_remote_t *remote = 0;
	WALK_LIST(remote, zone->conf->acl.notify_out) {
		conf_iface_t *iface = remote->remote;

		int ret = zone_query_execute(zone, KNOT_QUERY_NOTIFY, iface);
		if (ret == KNOT_EOK) {
			ZONE_QUERY_LOG(LOG_INFO, zone, iface, "NOTIFY, outgoing",
			               "serial %u",
			               zone_contents_serial(zone->contents));
		} else {
			ZONE_QUERY_LOG(LOG_WARNING, zone, iface, "NOTIFY, outgoing",
			               "failed (%s)", knot_strerror(ret));
		}
	}

	return KNOT_EOK;
}

static int event_dnssec(zone_t *zone)
{
	assert(zone);

<<<<<<< HEAD
	char *zname = knot_dname_to_str(zone->name);
	char *msgpref = sprintf_alloc("DNSSEC: Zone %s -", zname);
	free(zname);
	int ret = KNOT_EOK;
	if (msgpref == NULL) {
		ret = KNOT_ENOMEM;
		goto done;
	}
=======
	changesets_t *chs = changesets_create(1);
	if (chs == NULL) {
		return KNOT_ENOMEM;
	}

	changeset_t *ch = changesets_get_last(chs);
	assert(ch);

	int ret = KNOT_ERROR;
>>>>>>> 0d732f1e

	changeset_t ch;
	ret = changeset_init(&ch, zone->name);
	if (ret != KNOT_EOK) {
		goto done;
	}

	uint32_t refresh_at = time(NULL);
	if (zone->flags & ZONE_FORCE_RESIGN) {
		log_zone_info(zone->name, "DNSSEC, dropping previous "
			      "signatures, resigning zone\n");

		zone->flags &= ~ZONE_FORCE_RESIGN;
		ret = knot_dnssec_zone_sign_force(zone->contents, zone->conf,
		                                  &ch, &refresh_at);
	} else {
		log_zone_info(zone->name, "DNSSEC, signing zone\n");
		ret = knot_dnssec_zone_sign(zone->contents, zone->conf,
		                            &ch, KNOT_SOA_SERIAL_UPDATE,
		                            &refresh_at);
	}
	if (ret != KNOT_EOK) {
		goto done;
	}

	if (!changeset_empty(&ch)) {
		/* Apply change. */
		zone_contents_t *new_contents = NULL;
		int ret = apply_changeset(zone, &ch, &new_contents);
		if (ret != KNOT_EOK) {
<<<<<<< HEAD
			log_zone_error("%s Could not sign zone (%s).\n",
			               msgpref, knot_strerror(ret));
=======
			log_zone_error(zone->name, "DNSSEC, could not sign zone (%s)\n",
				       knot_strerror(ret));
>>>>>>> 0d732f1e
			goto done;
		}

		/* Write change to journal. */
		ret = zone_change_store(zone, &ch);
		if (ret != KNOT_EOK) {
			log_zone_error("%s Could not sign zone (%s).\n",
			               msgpref, knot_strerror(ret));
			update_rollback(&ch);
			update_free_zone(&new_contents);
			goto done;
		}

		/* Switch zone contents. */
		zone_contents_t *old_contents = zone_switch_contents(zone, new_contents);
		synchronize_rcu();
		update_free_zone(&old_contents);

		update_cleanup(&ch);
	}

	// Schedule dependent events.

	schedule_dnssec(zone, refresh_at);
	zone_events_schedule(zone, ZONE_EVENT_NOTIFY, ZONE_EVENT_NOW);
	if (zone->conf->dbsync_timeout == 0) {
		zone_events_schedule(zone, ZONE_EVENT_FLUSH, ZONE_EVENT_NOW);
	}

done:
<<<<<<< HEAD
	changeset_clear(&ch);
	free(msgpref);
=======
	changesets_free(&chs, NULL);
>>>>>>> 0d732f1e
	return ret;
}

#undef ZONE_QUERY_LOG

/* -- Zone event replanning functions --------------------------------------- */

/*!< \brief Replans event for new zone according to old zone. */
static void replan_event(zone_t *zone, const zone_t *old_zone, zone_event_type_t e)
{
	const time_t event_time = zone_events_get_time(old_zone, e);
	if (event_time > ZONE_EVENT_NOW) {
		zone_events_schedule_at(zone, e, event_time);
	}
}

/*!< \brief Replans events that are dependent on the SOA record. */
static void replan_soa_events(zone_t *zone, const zone_t *old_zone)
{
	if (!zone_master(zone)) {
		// Events only valid for slaves.
		return;
	}

	if (zone_master(old_zone)) {
		// Replan SOA events.
		replan_event(zone, old_zone, ZONE_EVENT_REFRESH);
		replan_event(zone, old_zone, ZONE_EVENT_EXPIRE);
	} else {
		// Plan SOA events anew.
		if (!zone_contents_is_empty(zone->contents)) {
			const knot_rdataset_t *soa = node_rdataset(zone->contents->apex,
			                                           KNOT_RRTYPE_SOA);
			assert(soa);
			zone_events_schedule(zone, ZONE_EVENT_REFRESH, knot_soa_refresh(soa));
		}
	}
}

/*!< \brief Replans transfer event. */
static void replan_xfer(zone_t *zone, const zone_t *old_zone)
{
	if (!zone_master(zone)) {
		// Only valid for slaves.
		return;
	}

	if (zone_master(old_zone)) {
		// Replan the transfer from old zone.
		replan_event(zone, old_zone, ZONE_EVENT_XFER);
	} else if (zone_contents_is_empty(zone->contents)) {
		// Plan transfer anew.
		zone->bootstrap_retry = bootstrap_next(zone->bootstrap_retry);
		zone_events_schedule(zone, ZONE_EVENT_XFER, zone->bootstrap_retry);
	}
}

/*!< \brief Replans flush event. */
static void replan_flush(zone_t *zone, const zone_t *old_zone)
{
	if (zone->conf->dbsync_timeout <= 0) {
		// Immediate sync scheduled after events.
		return;
	}

	const time_t flush_time = zone_events_get_time(old_zone, ZONE_EVENT_FLUSH);
	if (flush_time <= ZONE_EVENT_NOW) {
		// Not scheduled previously.
		zone_events_schedule(zone, ZONE_EVENT_FLUSH, zone->conf->dbsync_timeout);
		return;
	}

	// Pick time to schedule: either reuse or schedule sooner than old event.
	const time_t schedule_at = MIN(time(NULL) + zone->conf->dbsync_timeout, flush_time);
	zone_events_schedule_at(zone, ZONE_EVENT_FLUSH, schedule_at);
}

/*!< \brief Creates new DDNS q in the new zone - q contains references from the old zone. */
static void duplicate_ddns_q(zone_t *zone, zone_t *old_zone)
{
	struct request_data *d, *nxt;
	WALK_LIST_DELSAFE(d, nxt, old_zone->ddns_queue) {
		add_tail(&zone->ddns_queue, (node_t *)d);
	}

	// Reset the list, new zone will free the data.
	init_list(&old_zone->ddns_queue);
}

/*!< Replans DDNS event. */
static void replan_update(zone_t *zone, zone_t *old_zone)
{
	pthread_mutex_lock(&old_zone->ddns_lock);

	if (!EMPTY_LIST(old_zone->ddns_queue)) {
		duplicate_ddns_q(zone, (zone_t *)old_zone);
		// \todo #254 Old zone *must* have the event planned, but it was not always so
		zone_events_schedule(zone, ZONE_EVENT_UPDATE, ZONE_EVENT_NOW);
	}

	pthread_mutex_unlock(&old_zone->ddns_lock);
}

/*!< Replans DNSSEC event. Not whole resign needed, \todo #247 */
static void replan_dnssec(zone_t *zone)
{
	if (zone->conf->dnssec_enable) {
		/* Keys could have changed, force resign. */
		zone_events_schedule(zone, ZONE_EVENT_DNSSEC, ZONE_EVENT_NOW);
	}
}

/* -- internal API --------------------------------------------------------- */

static bool valid_event(zone_event_type_t type)
{
	return (type > ZONE_EVENT_INVALID && type < ZONE_EVENT_COUNT);
}

/*! \brief Return remaining time to planned event (seconds). */
static time_t time_until(time_t planned)
{
	time_t now = time(NULL);
	return now < planned ? (planned - now) : 0;
}

/*!
 * \brief Find next scheduled zone event.
 *
 * \param events  Zone events.
 *
 * \return Zone event type, or ZONE_EVENT_INVALID if no event is scheduled.
 */
static zone_event_type_t get_next_event(zone_events_t *events)
{
	if (!events) {
		return ZONE_EVENT_INVALID;
	}

	zone_event_type_t next_type = ZONE_EVENT_INVALID;
	time_t next = 0;

	for (int i = 0; i < ZONE_EVENT_COUNT; i++) {
		time_t current = events->time[i];
		if (current == 0) {
			continue;
		}

		if (next == 0 || current < next) {
			next = current;
			next_type = i;
		}
	}

	return next_type;
}

/*!
 * \brief Set time of a given event type.
 */
static void event_set_time(zone_events_t *events, zone_event_type_t type, time_t time)
{
	assert(events);
	assert(valid_event(type));

	events->time[type] = time;
}

/*!
 * \brief Get time of a given event type.
 */
static time_t event_get_time(zone_events_t *events, zone_event_type_t type)
{
	assert(events);
	assert(valid_event(type));

	return events->time[type];
}

/*!
 * \brief Cancel scheduled item, schedule first enqueued item.
 *
 * The events mutex must be locked when calling this function.
 */
static void reschedule(zone_events_t *events)
{
	assert(events);
	assert(pthread_mutex_trylock(&events->mx) == EBUSY);

	if (!events->event || events->running || events->frozen) {
		return;
	}

	zone_event_type_t type = get_next_event(events);
	if (!valid_event(type)) {
		return;
	}

	time_t diff = time_until(event_get_time(events, type));

	evsched_schedule(events->event, diff * 1000);
}

/* -- callbacks control ---------------------------------------------------- */

typedef struct event_info_t {
	zone_event_type_t type;
	const zone_event_cb callback;
	const char *name;
} event_info_t;

static const event_info_t EVENT_INFO[] = {
        { ZONE_EVENT_RELOAD,  event_reload,  "reload" },
        { ZONE_EVENT_REFRESH, event_refresh, "refresh" },
        { ZONE_EVENT_XFER,    event_xfer,    "transfer" },
        { ZONE_EVENT_UPDATE,  event_update,  "update" },
        { ZONE_EVENT_EXPIRE,  event_expire,  "expiration" },
        { ZONE_EVENT_FLUSH,   event_flush,   "journal flush" },
        { ZONE_EVENT_NOTIFY,  event_notify,  "notify" },
        { ZONE_EVENT_DNSSEC,  event_dnssec,  "DNSSEC resign" },
        { 0 }
};

static const event_info_t *get_event_info(zone_event_type_t type)
{
	const event_info_t *info;
	for (info = EVENT_INFO; info->callback != NULL; info++) {
		if (info->type == type) {
			return info;
		}
	}

	assert(0);
	return NULL;
}

/*!
 * \brief Zone event wrapper, expected to be called from a worker thread.
 *
 * 1. Takes the next planned event.
 * 2. Resets the event's scheduled time.
 * 3. Perform the event's callback.
 * 4. Schedule next event planned event.
 */
static void event_wrap(task_t *task)
{
	assert(task);
	assert(task->ctx);

	zone_t *zone = task->ctx;
	zone_events_t *events = &zone->events;

	pthread_mutex_lock(&events->mx);
	zone_event_type_t type = get_next_event(events);
	if (!valid_event(type)) {
		events->running = false;
		pthread_mutex_unlock(&events->mx);
		return;
	}
	event_set_time(events, type, 0);
	pthread_mutex_unlock(&events->mx);

	const event_info_t *info = get_event_info(type);
	int result = info->callback(zone);
	if (result != KNOT_EOK) {
		log_zone_error(zone->name, "zone %s failed (%s)\n", info->name,
		               knot_strerror(result));
	}

	pthread_mutex_lock(&events->mx);
	events->running = false;
	reschedule(events);
	pthread_mutex_unlock(&events->mx);
}

/*!
 * \brief Called by scheduler thread if the event occurs.
 */
static int event_dispatch(event_t *event)
{
	assert(event);
	assert(event->data);

	zone_events_t *events = event->data;

	pthread_mutex_lock(&events->mx);
	if (!events->running && !events->frozen) {
		events->running = true;
		worker_pool_assign(events->pool, &events->task);
	}
	pthread_mutex_unlock(&events->mx);

	return KNOT_EOK;
}

/* -- public API ----------------------------------------------------------- */

int zone_events_init(zone_t *zone)
{
	if (!zone) {
		return KNOT_EINVAL;
	}

	zone_events_t *events = &zone->events;

	memset(&zone->events, 0, sizeof(zone->events));
	pthread_mutex_init(&events->mx, NULL);
	events->task.ctx = zone;
	events->task.run = event_wrap;

	return KNOT_EOK;
}

int zone_events_setup(zone_t *zone, worker_pool_t *workers, evsched_t *scheduler)
{
	if (!zone || !workers || !scheduler) {
		return KNOT_EINVAL;
	}

	event_t *event;
	event = evsched_event_create(scheduler, event_dispatch, &zone->events);
	if (!event) {
		return KNOT_ENOMEM;
	}

	zone->events.event = event;
	zone->events.pool = workers;

	return KNOT_EOK;
}

void zone_events_deinit(zone_t *zone)
{
	if (!zone) {
		return;
	}

	evsched_cancel(zone->events.event);
	evsched_event_free(zone->events.event);

	pthread_mutex_destroy(&zone->events.mx);

	memset(&zone->events, 0, sizeof(zone->events));
}

void zone_events_schedule_at(zone_t *zone, zone_event_type_t type, time_t time)
{
	if (!zone || !valid_event(type)) {
		return;
	}

	zone_events_t *events = &zone->events;

	pthread_mutex_lock(&events->mx);
	event_set_time(events, type, time);
	reschedule(events);
	pthread_mutex_unlock(&events->mx);
}

void zone_events_enqueue(zone_t *zone, zone_event_type_t type)
{
	if (!zone || !valid_event(type)) {
		return;
	}

	zone_events_t *events = &zone->events;

	pthread_mutex_lock(&events->mx);

	/* Possible only if no event is running at the moment. */
	if (!events->running && !events->frozen) {
		events->running = true;
		event_set_time(events, type, ZONE_EVENT_IMMEDIATE);
		worker_pool_assign(events->pool, &events->task);
		pthread_mutex_unlock(&events->mx);
		return;
	}

	pthread_mutex_unlock(&events->mx);

	/* Execute as soon as possible. */
	zone_events_schedule(zone, type, ZONE_EVENT_NOW);
}

void zone_events_schedule(zone_t *zone, zone_event_type_t type, unsigned dt)
{
	time_t abstime = time(NULL) + dt;
	return zone_events_schedule_at(zone, type, abstime);
}

void zone_events_cancel(zone_t *zone, zone_event_type_t type)
{
	zone_events_schedule_at(zone, type, 0);
}

void zone_events_freeze(zone_t *zone)
{
	if (!zone) {
		return;
	}

	zone_events_t *events = &zone->events;

	/* Prevent new events being enqueued. */
	pthread_mutex_lock(&events->mx);
	events->frozen = true;
	pthread_mutex_unlock(&events->mx);

	/* Cancel current event. */
	evsched_cancel(events->event);
}

void zone_events_start(zone_t *zone)
{
	if (!zone) {
		return;
	}

	pthread_mutex_lock(&zone->events.mx);
	reschedule(&zone->events);
	pthread_mutex_unlock(&zone->events.mx);
}

time_t zone_events_get_time(const struct zone_t *zone, zone_event_type_t type)
{
	if (zone == NULL) {
		return KNOT_EINVAL;
	}

	time_t event_time = KNOT_ENOENT;
	zone_events_t *events = (zone_events_t *)&zone->events;

	pthread_mutex_lock(&events->mx);

	/* Get next valid event. */
	if (valid_event(type)) {
		event_time = event_get_time(events, type);
	}

	pthread_mutex_unlock(&events->mx);

	return event_time;
}

const char *zone_events_get_name(zone_event_type_t type)
{
	/* Get information about the event and time. */
	const event_info_t *info = get_event_info(type);
	if (info == NULL) {
		return NULL;
	}

	return info->name;
}

time_t zone_events_get_next(const struct zone_t *zone, zone_event_type_t *type)
{
	if (zone == NULL || type == NULL) {
		return KNOT_EINVAL;
	}

	time_t next_time = KNOT_ENOENT;
	zone_events_t *events = (zone_events_t *)&zone->events;

	pthread_mutex_lock(&events->mx);

	/* Get time of next valid event. */
	*type = get_next_event(events);
	if (valid_event(*type)) {
		next_time = event_get_time(events, *type);
	} else {
		*type = ZONE_EVENT_INVALID;
	}

	pthread_mutex_unlock(&events->mx);

	return next_time;
}

void zone_events_update(zone_t *zone, const zone_t *old_zone)
{
	replan_soa_events(zone, old_zone);
	replan_xfer(zone, old_zone);
	replan_flush(zone, old_zone);
	replan_event(zone, old_zone, ZONE_EVENT_NOTIFY);
	replan_update(zone, (zone_t *)old_zone);
	replan_dnssec(zone);
}

void zone_events_replan_ddns(struct zone_t *zone, const struct zone_t *old_zone)
{
	if (old_zone) {
		replan_update(zone, (zone_t *)old_zone);
	}
}<|MERGE_RESOLUTION|>--- conflicted
+++ resolved
@@ -495,29 +495,8 @@
 {
 	assert(zone);
 
-<<<<<<< HEAD
-	char *zname = knot_dname_to_str(zone->name);
-	char *msgpref = sprintf_alloc("DNSSEC: Zone %s -", zname);
-	free(zname);
-	int ret = KNOT_EOK;
-	if (msgpref == NULL) {
-		ret = KNOT_ENOMEM;
-		goto done;
-	}
-=======
-	changesets_t *chs = changesets_create(1);
-	if (chs == NULL) {
-		return KNOT_ENOMEM;
-	}
-
-	changeset_t *ch = changesets_get_last(chs);
-	assert(ch);
-
-	int ret = KNOT_ERROR;
->>>>>>> 0d732f1e
-
 	changeset_t ch;
-	ret = changeset_init(&ch, zone->name);
+	int ret = changeset_init(&ch, zone->name);
 	if (ret != KNOT_EOK) {
 		goto done;
 	}
@@ -545,21 +524,16 @@
 		zone_contents_t *new_contents = NULL;
 		int ret = apply_changeset(zone, &ch, &new_contents);
 		if (ret != KNOT_EOK) {
-<<<<<<< HEAD
-			log_zone_error("%s Could not sign zone (%s).\n",
-			               msgpref, knot_strerror(ret));
-=======
 			log_zone_error(zone->name, "DNSSEC, could not sign zone (%s)\n",
 				       knot_strerror(ret));
->>>>>>> 0d732f1e
 			goto done;
 		}
 
 		/* Write change to journal. */
 		ret = zone_change_store(zone, &ch);
 		if (ret != KNOT_EOK) {
-			log_zone_error("%s Could not sign zone (%s).\n",
-			               msgpref, knot_strerror(ret));
+			log_zone_error(zone->name, "DNSSEC, could not sign zone (%s)\n",
+				       knot_strerror(ret));
 			update_rollback(&ch);
 			update_free_zone(&new_contents);
 			goto done;
@@ -582,12 +556,7 @@
 	}
 
 done:
-<<<<<<< HEAD
 	changeset_clear(&ch);
-	free(msgpref);
-=======
-	changesets_free(&chs, NULL);
->>>>>>> 0d732f1e
 	return ret;
 }
 
