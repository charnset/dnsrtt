/*  Copyright (C) 2011 CZ.NIC, z.s.p.o. <knot-dns@labs.nic.cz>

    This program is free software: you can redistribute it and/or modify
    it under the terms of the GNU General Public License as published by
    the Free Software Foundation, either version 3 of the License, or
    (at your option) any later version.

    This program is distributed in the hope that it will be useful,
    but WITHOUT ANY WARRANTY; without even the implied warranty of
    MERCHANTABILITY or FITNESS FOR A PARTICULAR PURPOSE.  See the
    GNU General Public License for more details.

    You should have received a copy of the GNU General Public License
    along with this program.  If not, see <http://www.gnu.org/licenses/>.
*/

#include "libknot/consts.h"
#include "common/macros.h"

_public_
knot_lookup_table_t knot_opcode_names[] = {
	{ KNOT_OPCODE_QUERY,  "QUERY" },
	{ KNOT_OPCODE_IQUERY, "IQUERY" },
	{ KNOT_OPCODE_STATUS, "STATUS" },
	{ KNOT_OPCODE_NOTIFY, "NOTIFY" },
	{ KNOT_OPCODE_UPDATE, "UPDATE" },
	{ 0, NULL }
};

_public_
knot_lookup_table_t knot_rcode_names[] = {
	{ KNOT_RCODE_NOERROR,  "NOERROR" },
	{ KNOT_RCODE_FORMERR,  "FORMERR" },
	{ KNOT_RCODE_SERVFAIL, "SERVFAIL" },
	{ KNOT_RCODE_NXDOMAIN, "NXDOMAIN" },
	{ KNOT_RCODE_NOTIMPL,  "NOTIMPL" },
	{ KNOT_RCODE_REFUSED,  "REFUSED" },
	{ KNOT_RCODE_YXDOMAIN, "YXDOMAIN" },
	{ KNOT_RCODE_YXRRSET,  "YXRRSET" },
	{ KNOT_RCODE_NXRRSET,  "NXRRSET" },
	{ KNOT_RCODE_NOTAUTH,  "NOTAUTH" },
	{ KNOT_RCODE_NOTZONE,  "NOTZONE" },
	{ KNOT_RCODE_BADVERS,  "BADVERS" },
	{ 0, NULL }
};

<<<<<<< HEAD
=======
_public_
knot_lookup_table_t knot_tsig_err_names[] = {
	{ KNOT_TSIG_ERR_BADSIG,   "BADSIG" },
	{ KNOT_TSIG_ERR_BADKEY,   "BADKEY" },
	{ KNOT_TSIG_ERR_BADTIME,  "BADTIME" },
	{ KNOT_TSIG_ERR_BADTRUNC, "BADTRUNC" },
	{ 0, NULL }
};

_public_
knot_lookup_table_t knot_tkey_err_names[] = {
	{ KNOT_TKEY_ERR_BADMODE,  "BADMODE" },
	{ KNOT_TKEY_ERR_BADNAME,  "BADNAME" },
	{ KNOT_TKEY_ERR_BADALG,   "BADALG" },
	{ 0, NULL }
};

_public_
knot_lookup_table_t knot_tsig_alg_names[] = {
	{ KNOT_TSIG_ALG_HMAC_MD5,    "hmac-md5" },
	{ KNOT_TSIG_ALG_HMAC_SHA1,   "hmac-sha1" },
	{ KNOT_TSIG_ALG_HMAC_SHA224, "hmac-sha224" },
	{ KNOT_TSIG_ALG_HMAC_SHA256, "hmac-sha256" },
	{ KNOT_TSIG_ALG_HMAC_SHA384, "hmac-sha384" },
	{ KNOT_TSIG_ALG_HMAC_SHA512, "hmac-sha512" },
	{ KNOT_TSIG_ALG_NULL, NULL }
};

_public_
knot_lookup_table_t knot_tsig_alg_dnames_str[] = {
	{ KNOT_TSIG_ALG_GSS_TSIG,    "gss-tsig." },
	{ KNOT_TSIG_ALG_HMAC_MD5,    "hmac-md5.sig-alg.reg.int." },
	{ KNOT_TSIG_ALG_HMAC_SHA1,   "hmac-sha1." },
	{ KNOT_TSIG_ALG_HMAC_SHA224, "hmac-sha224." },
	{ KNOT_TSIG_ALG_HMAC_SHA256, "hmac-sha256." },
	{ KNOT_TSIG_ALG_HMAC_SHA384, "hmac-sha384." },
	{ KNOT_TSIG_ALG_HMAC_SHA512, "hmac-sha512." },
	{ KNOT_TSIG_ALG_NULL, NULL }
};

_public_
knot_lookup_table_t knot_tsig_alg_dnames[] = {
	{ KNOT_TSIG_ALG_GSS_TSIG,    "\x08" "gss-tsig" },
	{ KNOT_TSIG_ALG_HMAC_MD5,    "\x08" "hmac-md5" "\x07" "sig-alg" "\x03" "reg" "\x03" "int" },
	{ KNOT_TSIG_ALG_HMAC_SHA1,   "\x09" "hmac-sha1" },
	{ KNOT_TSIG_ALG_HMAC_SHA224, "\x0B" "hmac-sha224" },
	{ KNOT_TSIG_ALG_HMAC_SHA256, "\x0B" "hmac-sha256" },
	{ KNOT_TSIG_ALG_HMAC_SHA384, "\x0B" "hmac-sha384" },
	{ KNOT_TSIG_ALG_HMAC_SHA512, "\x0B" "hmac-sha512" },
	{ KNOT_TSIG_ALG_NULL, NULL }
};

_public_
>>>>>>> cbdfd12c
knot_lookup_table_t knot_dnssec_alg_names[] = {
	{ KNOT_DNSSEC_ALG_RSAMD5,             "RSAMD5" },
	{ KNOT_DNSSEC_ALG_DH,                 "DH" },
	{ KNOT_DNSSEC_ALG_DSA,                "DSA" },
	{ KNOT_DNSSEC_ALG_RSASHA1,            "RSASHA1" },
	{ KNOT_DNSSEC_ALG_DSA_NSEC3_SHA1,     "DSA_NSEC3_SHA1" },
	{ KNOT_DNSSEC_ALG_RSASHA1_NSEC3_SHA1, "RSASHA1_NSEC3_SHA1" },
	{ KNOT_DNSSEC_ALG_RSASHA256,          "RSASHA256" },
	{ KNOT_DNSSEC_ALG_RSASHA512,          "RSASHA512" },
	{ KNOT_DNSSEC_ALG_ECC_GOST,           "ECC_GOST" },
	{ KNOT_DNSSEC_ALG_ECDSAP256SHA256,    "ECDSAP256SHA256" },
	{ KNOT_DNSSEC_ALG_ECDSAP384SHA384,    "ECDSAP384SHA384" },
	{ 0, NULL }
};

<<<<<<< HEAD
size_t knot_ds_digest_length(const uint8_t algorithm)
=======
_public_
size_t knot_tsig_digest_length(const uint8_t algorithm)
>>>>>>> cbdfd12c
{
	switch (algorithm) {
	case KNOT_DS_ALG_SHA1:
		return KNOT_DS_DIGEST_LEN_SHA1;
	case KNOT_DS_ALG_SHA256:
		return KNOT_DS_DIGEST_LEN_SHA256;
	case KNOT_DS_ALG_GOST:
		return KNOT_DS_DIGEST_LEN_GOST;
	case KNOT_DS_ALG_SHA384:
		return KNOT_DS_DIGEST_LEN_SHA384;
	default:
		return 0;
	}
}

_public_
bool knot_dnssec_algorithm_is_zonesign(uint8_t algorithm, bool nsec3_enabled)
{
	switch (algorithm) {
	// NSEC only
	case KNOT_DNSSEC_ALG_DSA:
	case KNOT_DNSSEC_ALG_RSASHA1:
		return !nsec3_enabled;

	// NSEC3 only
	case KNOT_DNSSEC_ALG_DSA_NSEC3_SHA1:
	case KNOT_DNSSEC_ALG_RSASHA1_NSEC3_SHA1:
		return true; // allow even with NSEC

	// both NSEC and NSEC3
	case KNOT_DNSSEC_ALG_RSASHA256:
	case KNOT_DNSSEC_ALG_RSASHA512:
	case KNOT_DNSSEC_ALG_ECC_GOST:
	case KNOT_DNSSEC_ALG_ECDSAP256SHA256:
	case KNOT_DNSSEC_ALG_ECDSAP384SHA384:
		return true;

	// unsupported or unknown
	default:
		return false;
	}
}<|MERGE_RESOLUTION|>--- conflicted
+++ resolved
@@ -44,8 +44,6 @@
 	{ 0, NULL }
 };
 
-<<<<<<< HEAD
-=======
 _public_
 knot_lookup_table_t knot_tsig_err_names[] = {
 	{ KNOT_TSIG_ERR_BADSIG,   "BADSIG" },
@@ -64,42 +62,6 @@
 };
 
 _public_
-knot_lookup_table_t knot_tsig_alg_names[] = {
-	{ KNOT_TSIG_ALG_HMAC_MD5,    "hmac-md5" },
-	{ KNOT_TSIG_ALG_HMAC_SHA1,   "hmac-sha1" },
-	{ KNOT_TSIG_ALG_HMAC_SHA224, "hmac-sha224" },
-	{ KNOT_TSIG_ALG_HMAC_SHA256, "hmac-sha256" },
-	{ KNOT_TSIG_ALG_HMAC_SHA384, "hmac-sha384" },
-	{ KNOT_TSIG_ALG_HMAC_SHA512, "hmac-sha512" },
-	{ KNOT_TSIG_ALG_NULL, NULL }
-};
-
-_public_
-knot_lookup_table_t knot_tsig_alg_dnames_str[] = {
-	{ KNOT_TSIG_ALG_GSS_TSIG,    "gss-tsig." },
-	{ KNOT_TSIG_ALG_HMAC_MD5,    "hmac-md5.sig-alg.reg.int." },
-	{ KNOT_TSIG_ALG_HMAC_SHA1,   "hmac-sha1." },
-	{ KNOT_TSIG_ALG_HMAC_SHA224, "hmac-sha224." },
-	{ KNOT_TSIG_ALG_HMAC_SHA256, "hmac-sha256." },
-	{ KNOT_TSIG_ALG_HMAC_SHA384, "hmac-sha384." },
-	{ KNOT_TSIG_ALG_HMAC_SHA512, "hmac-sha512." },
-	{ KNOT_TSIG_ALG_NULL, NULL }
-};
-
-_public_
-knot_lookup_table_t knot_tsig_alg_dnames[] = {
-	{ KNOT_TSIG_ALG_GSS_TSIG,    "\x08" "gss-tsig" },
-	{ KNOT_TSIG_ALG_HMAC_MD5,    "\x08" "hmac-md5" "\x07" "sig-alg" "\x03" "reg" "\x03" "int" },
-	{ KNOT_TSIG_ALG_HMAC_SHA1,   "\x09" "hmac-sha1" },
-	{ KNOT_TSIG_ALG_HMAC_SHA224, "\x0B" "hmac-sha224" },
-	{ KNOT_TSIG_ALG_HMAC_SHA256, "\x0B" "hmac-sha256" },
-	{ KNOT_TSIG_ALG_HMAC_SHA384, "\x0B" "hmac-sha384" },
-	{ KNOT_TSIG_ALG_HMAC_SHA512, "\x0B" "hmac-sha512" },
-	{ KNOT_TSIG_ALG_NULL, NULL }
-};
-
-_public_
->>>>>>> cbdfd12c
 knot_lookup_table_t knot_dnssec_alg_names[] = {
 	{ KNOT_DNSSEC_ALG_RSAMD5,             "RSAMD5" },
 	{ KNOT_DNSSEC_ALG_DH,                 "DH" },
@@ -115,12 +77,8 @@
 	{ 0, NULL }
 };
 
-<<<<<<< HEAD
+_public_
 size_t knot_ds_digest_length(const uint8_t algorithm)
-=======
-_public_
-size_t knot_tsig_digest_length(const uint8_t algorithm)
->>>>>>> cbdfd12c
 {
 	switch (algorithm) {
 	case KNOT_DS_ALG_SHA1:
