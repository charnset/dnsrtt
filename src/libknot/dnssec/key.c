--- conflicted
+++ resolved
@@ -17,10 +17,7 @@
 #include <assert.h>
 #include <string.h>
 
-<<<<<<< HEAD
-#include "common/macros.h"
 #include "dnssec/binary.h"
-=======
 #include "libknot/dnssec/key.h"
 
 #include "libknot/internal/getline.h"
@@ -31,7 +28,6 @@
 #include "libknot/descriptor.h"
 #include "libknot/errcode.h"
 #include "libknot/binary.h"
->>>>>>> 02bd45f4
 #include "libknot/dname.h"
 #include "libknot/dnssec/key.h"
 #include "libknot/errcode.h"
@@ -75,93 +71,6 @@
 /*!
  * \brief Frees TSIG key.
  */
-<<<<<<< HEAD
-=======
-struct key_parameter {
-	char *name;
-	size_t offset;
-	int (*handler)(const void *, char *);
-};
-
-#define key_offset(field) offsetof(knot_key_params_t, field)
-
-/*!
- * \brief Table of know attributes in private key file.
- */
-static const struct key_parameter key_parameters[] = {
-	{ "Algorithm",       key_offset(algorithm),        key_param_int },
-	{ "Key",             key_offset(secret),           key_param_base64 },
-	{ "Modulus",         key_offset(modulus),          key_param_base64 },
-	{ "PublicExponent",  key_offset(public_exponent),  key_param_base64 },
-	{ "PrivateExponent", key_offset(private_exponent), key_param_base64 },
-	{ "Prime1",          key_offset(prime_one),        key_param_base64 },
-	{ "Prime2",          key_offset(prime_two),        key_param_base64 },
-	{ "Exponent1",       key_offset(exponent_one),     key_param_base64 },
-	{ "Exponent2",       key_offset(exponent_two),     key_param_base64 },
-	{ "Coefficient",     key_offset(coefficient),      key_param_base64 },
-	{ "Prime(p)",        key_offset(prime),            key_param_base64 },
-	{ "Subprime(q)",     key_offset(subprime),         key_param_base64 },
-	{ "Base(g)",         key_offset(base),             key_param_base64 },
-	{ "Private_value(x)",key_offset(private_value),    key_param_base64 },
-	{ "Public_value(y)", key_offset(public_value),     key_param_base64 },
-	{ "PrivateKey",      key_offset(private_key),      key_param_base64 },
-	{ "GostAsn1",        key_offset(private_key),      key_param_base64 },
-	{ "Publish",         key_offset(time_publish),     key_param_time },
-	{ "Activate",        key_offset(time_activate),    key_param_time },
-	{ "Inactive",        key_offset(time_inactive),    key_param_time },
-	{ "Delete",          key_offset(time_delete),      key_param_time },
-	{ NULL }
-};
-
-/*!
- * \brief Parse one line of key file.
- *
- * \param key_params  Key parameters to write the result into.
- * \param line        Input line pointer.
- * \param length      Input line length.
- */
-static int parse_keyfile_line(knot_key_params_t *key_params,
-                              char *line, size_t length)
-{
-	// discard line termination
-	if (length > 0 && line[length - 1] == '\n') {
-		line[length - 1] = '\0';
-		length -= 1;
-	}
-
-	// extract attribute name
-	char *separator = memchr(line, ':', length);
-	if (!separator) {
-		return KNOT_EOK;
-	}
-
-	// find matching attribute
-	size_t name_length = separator - line;
-	for (int i = 0; key_parameters[i].name != NULL; i++) {
-		const struct key_parameter *current = &key_parameters[i];
-
-		if (strlen(current->name) != name_length ||
-		    memcmp(current->name, line, name_length) != 0
-		) {
-			continue;
-		}
-
-		assert(current->handler);
-
-		char *value = separator + 1;
-		while (isspace((unsigned char)(*value))) {
-			value++;
-		}
-
-		void *save_to = (uint8_t *)key_params + current->offset;
-		return current->handler(save_to, value);
-	}
-
-	// attribute not supported or not required
-	return KNOT_EOK;
-}
-
->>>>>>> 02bd45f4
 _public_
 int knot_tsig_key_free(knot_tsig_key_t *key)
 {
@@ -169,61 +78,9 @@
 		return KNOT_EINVAL;
 	}
 
-<<<<<<< HEAD
 	knot_dname_free(&key->name, NULL);
 	dnssec_binary_free(&key->secret);
 	memset(key, '\0', sizeof(knot_tsig_key_t));
-=======
-	int result;
-	char *public_key = NULL;
-	char *private_key = NULL;
-
-	result = get_key_filenames(filename, &public_key, &private_key);
-	if (result != KNOT_EOK) {
-		return result;
-	}
-
-	knot_dname_t *name = NULL;
-	knot_binary_t rdata = { 0 };
-	result = get_key_info_from_public_key(public_key, &name, &rdata);
-	if (result != KNOT_EOK) {
-		free(public_key);
-		free(private_key);
-		return result;
-	}
-
-	FILE *fp = fopen(private_key, "r");
-	if (!fp) {
-		free(public_key);
-		free(private_key);
-		knot_dname_free(&name, NULL);
-		return KNOT_KEY_EPRIVATE_KEY_OPEN;
-	}
-
-	key_params->name = name;
-	key_params->rdata = rdata;
-	key_params->keytag = knot_keytag(rdata.data, rdata.size);
-	key_params->flags = wire_read_u16(rdata.data);
-
-	char *buffer = NULL;
-	size_t buffer_size = 0;
-	ssize_t read;
-	while((read = knot_getline(&buffer, &buffer_size, fp)) > 0) {
-		if (buffer[read - 1] == '\n') {
-			read -= 1;
-			buffer[read] = '\0';
-		}
-		result = parse_keyfile_line(key_params, buffer, read);
-		if (result != KNOT_EOK) {
-			break;
-		}
-	}
-	free(buffer);
-
-	fclose(fp);
-	free(public_key);
-	free(private_key);
->>>>>>> 02bd45f4
 
 	return KNOT_EOK;
 }
