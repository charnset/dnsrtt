/*  Copyright (C) 2011 CZ.NIC, z.s.p.o. <knot-dns@labs.nic.cz>

    This program is free software: you can redistribute it and/or modify
    it under the terms of the GNU General Public License as published by
    the Free Software Foundation, either version 3 of the License, or
    (at your option) any later version.

    This program is distributed in the hope that it will be useful,
    but WITHOUT ANY WARRANTY; without even the implied warranty of
    MERCHANTABILITY or FITNESS FOR A PARTICULAR PURPOSE.  See the
    GNU General Public License for more details.

    You should have received a copy of the GNU General Public License
    along with this program.  If not, see <http://www.gnu.org/licenses/>.
*/

#include <assert.h>
#include <string.h>

<<<<<<< HEAD
#include "dnssec/binary.h"
#include "libknot/common.h"
#include "libknot/dname.h"
#include "libknot/dnssec/key.h"
#include "libknot/rrtype/tsig.h"

/*!
 * \brief Creates TSIG key.
=======
#include "libknot/dnssec/key.h"

#include "common/getline.h"
#include "common/macros.h"

#include "zscanner/scanner.h"		// TODO: remove dependency!!

#include "libknot/descriptor.h"
#include "libknot/errcode.h"
#include "libknot/binary.h"
#include "libknot/dname.h"
#include "libknot/dnssec/sig0.h"
#include "libknot/rrtype/tsig.h"

/*!
 * \brief Calculates keytag for RSA/MD5 algorithm.
 */
static uint16_t keytag_rsa_md5(const uint8_t *rdata, uint16_t rdata_len)
{
	uint16_t ac = 0;
	if (rdata_len > 4) {
		memmove(&ac, rdata + rdata_len - 3, 2);
	}

	ac = ntohs(ac);
	return ac;
}

_public_
uint16_t knot_keytag(const uint8_t *rdata, uint16_t rdata_len)
{
	if (!rdata || rdata_len < 4) {
		return 0;
	}

	uint32_t ac = 0; /* assumed to be 32 bits or larger */

	if (rdata[3] == 1) {
		// different algorithm for RSA/MD5 (historical reasons)
		return keytag_rsa_md5(rdata, rdata_len);
	} else {
		for(int i = 0; i < rdata_len; i++) {
			ac += (i & 1) ? rdata[i] : rdata[i] << 8;
		}

		ac += (ac >> 16) & 0xFFFF;
		return (uint16_t)ac & 0xFFFF;
	}
}

/*!
 * \brief Acts like strndup, except it adds a suffix to duplicated string.
 */
static char *strndup_with_suffix(const char *base, int length, char *suffix)
{
	int result_length = length + strlen(suffix) + 1;
	char *result = (char *)malloc(result_length);
	if (!result) {
		return NULL;
	}

	int ret = snprintf(result, result_length, "%.*s%s", length, base, suffix);
	if (ret < 0 || ret >= result_length) {
		free(result);
		return NULL;
	}

	return result;
}

static void key_scan_set_done(zs_scanner_t *s)
{
	*((bool *)s->data) = true;
}

/*!
 * \brief Reads RR in the public key file and retrieves basic key information.
>>>>>>> cbdfd12c
 */
int knot_tsig_create_key(const char *name, dnssec_tsig_algorithm_t algorithm,
                         const char *b64secret_str, knot_tsig_key_t *key)
{
	if (!name || !b64secret_str || !key) {
		return KNOT_EINVAL;
	}

	knot_dname_t *dname;
	dname = knot_dname_from_str_alloc(name);
	if (!dname) {
		return KNOT_ENOMEM;
	}

	dnssec_binary_t b64secret = { 0 };
	b64secret.data = (uint8_t *)b64secret_str;
	b64secret.size = strlen(b64secret_str);

	dnssec_binary_t secret = { 0 };
	int result = dnssec_binary_from_base64(&b64secret, &secret);
	if (result != KNOT_EOK) {
		knot_dname_free(&dname, NULL);
		return result;
	}

	key->name = dname;
	key->algorithm = algorithm;
	key->secret = secret;

	return KNOT_EOK;
}

/*!
 * \brief Frees TSIG key.
 */
int knot_tsig_key_free(knot_tsig_key_t *key)
{
	if (!key) {
		return KNOT_EINVAL;
	}

	knot_dname_free(&key->name, NULL);
	dnssec_binary_free(&key->secret);
	memset(key, '\0', sizeof(knot_tsig_key_t));

	return KNOT_EOK;
}

<<<<<<< HEAD
=======
_public_
int knot_load_key_params(const char *filename, knot_key_params_t *key_params)
{
	if (!filename || !key_params) {
		return KNOT_EINVAL;
	}

	int result;
	char *public_key = NULL;
	char *private_key = NULL;

	result = get_key_filenames(filename, &public_key, &private_key);
	if (result != KNOT_EOK) {
		return result;
	}

	knot_dname_t *name = NULL;
	knot_binary_t rdata = { 0 };
	result = get_key_info_from_public_key(public_key, &name, &rdata);
	if (result != KNOT_EOK) {
		free(public_key);
		free(private_key);
		return result;
	}

	FILE *fp = fopen(private_key, "r");
	if (!fp) {
		free(public_key);
		free(private_key);
		knot_dname_free(&name, NULL);
		return KNOT_KEY_EPRIVATE_KEY_OPEN;
	}

	key_params->name = name;
	key_params->rdata = rdata;
	key_params->keytag = knot_keytag(rdata.data, rdata.size);
	key_params->flags = knot_wire_read_u16(rdata.data);

	char *buffer = NULL;
	size_t buffer_size = 0;
	ssize_t read;
	while((read = knot_getline(&buffer, &buffer_size, fp)) > 0) {
		if (buffer[read - 1] == '\n') {
			read -= 1;
			buffer[read] = '\0';
		}
		result = parse_keyfile_line(key_params, buffer, read);
		if (result != KNOT_EOK) {
			break;
		}
	}
	free(buffer);

	fclose(fp);
	free(public_key);
	free(private_key);

	return result;
}

_public_
>>>>>>> cbdfd12c
int knot_copy_key_params(const knot_key_params_t *src, knot_key_params_t *dst)
{
	if (src == NULL || dst == NULL) {
		return KNOT_EINVAL;
	}

	knot_key_params_t copy = { 0 };
	copy.algorithm = src->algorithm;

	if (src->name) {
		copy.name = knot_dname_copy(src->name, NULL);
		if (!copy.name) {
			return KNOT_ENOMEM;
		}
	}

	int ret = dnssec_binary_dup(&src->secret, &copy.secret);
	if (ret != KNOT_EOK) {
		knot_dname_free(&copy.name, NULL);
	}

	*dst = copy;

	return KNOT_EOK;
}

<<<<<<< HEAD
=======
_public_
>>>>>>> cbdfd12c
int knot_free_key_params(knot_key_params_t *key_params)
{
	if (!key_params) {
		return KNOT_EINVAL;
	}

	knot_dname_free(&key_params->name, NULL);
	dnssec_binary_free(&key_params->secret);

	memset(key_params, '\0', sizeof(*key_params));

	return KNOT_EOK;
}

<<<<<<< HEAD
int knot_tsig_key_from_params(const knot_key_params_t *params,
                              knot_tsig_key_t *key_ptr)
=======
_public_
knot_key_type_t knot_get_key_type(const knot_key_params_t *key_params)
>>>>>>> cbdfd12c
{
	if (!params || !key_ptr) {
		return KNOT_EINVAL;
	}

	knot_tsig_key_t key = { 0 };

<<<<<<< HEAD
	key.algorithm = params->algorithm;
=======
_public_
int knot_tsig_create_key(const char *name, int algorithm,
                         const char *b64secret, knot_tsig_key_t *key)
{
	if (!name || !b64secret || !key) {
		return KNOT_EINVAL;
	}
>>>>>>> cbdfd12c

	key.name = knot_dname_copy(params->name, NULL);
	if (!key.name) {
		return KNOT_ENOMEM;
	}

	int result = dnssec_binary_dup(&params->secret, &key.secret);
	if (result != KNOT_EOK) {
		knot_dname_free(&key.name, NULL);
		return result;
	}

<<<<<<< HEAD
	*key_ptr = key;
=======
	key->name = dname;
	key->algorithm = algorithm;
	key->secret = secret;

	return KNOT_EOK;
}

_public_
int knot_tsig_key_from_params(const knot_key_params_t *params,
                              knot_tsig_key_t *key)
{
	if (!params || !params->name || params->secret.size == 0) {
		return KNOT_EINVAL;
	}

	int result = knot_binary_dup(&params->secret, &key->secret);
	if (result != KNOT_EOK) {
		return result;
	}

	key->name = knot_dname_copy(params->name, NULL);

	key->algorithm = params->algorithm;

	return KNOT_EOK;
}

_public_
int knot_tsig_key_free(knot_tsig_key_t *key)
{
	if (!key) {
		return KNOT_EINVAL;
	}

	knot_dname_free(&key->name, NULL);
	knot_binary_free(&key->secret);
	memset(key, '\0', sizeof(knot_tsig_key_t));
>>>>>>> cbdfd12c

	return KNOT_EOK;
}<|MERGE_RESOLUTION|>--- conflicted
+++ resolved
@@ -17,95 +17,17 @@
 #include <assert.h>
 #include <string.h>
 
-<<<<<<< HEAD
+#include "common/macros.h"
 #include "dnssec/binary.h"
-#include "libknot/common.h"
 #include "libknot/dname.h"
 #include "libknot/dnssec/key.h"
+#include "libknot/errcode.h"
 #include "libknot/rrtype/tsig.h"
 
 /*!
  * \brief Creates TSIG key.
-=======
-#include "libknot/dnssec/key.h"
-
-#include "common/getline.h"
-#include "common/macros.h"
-
-#include "zscanner/scanner.h"		// TODO: remove dependency!!
-
-#include "libknot/descriptor.h"
-#include "libknot/errcode.h"
-#include "libknot/binary.h"
-#include "libknot/dname.h"
-#include "libknot/dnssec/sig0.h"
-#include "libknot/rrtype/tsig.h"
-
-/*!
- * \brief Calculates keytag for RSA/MD5 algorithm.
  */
-static uint16_t keytag_rsa_md5(const uint8_t *rdata, uint16_t rdata_len)
-{
-	uint16_t ac = 0;
-	if (rdata_len > 4) {
-		memmove(&ac, rdata + rdata_len - 3, 2);
-	}
-
-	ac = ntohs(ac);
-	return ac;
-}
-
 _public_
-uint16_t knot_keytag(const uint8_t *rdata, uint16_t rdata_len)
-{
-	if (!rdata || rdata_len < 4) {
-		return 0;
-	}
-
-	uint32_t ac = 0; /* assumed to be 32 bits or larger */
-
-	if (rdata[3] == 1) {
-		// different algorithm for RSA/MD5 (historical reasons)
-		return keytag_rsa_md5(rdata, rdata_len);
-	} else {
-		for(int i = 0; i < rdata_len; i++) {
-			ac += (i & 1) ? rdata[i] : rdata[i] << 8;
-		}
-
-		ac += (ac >> 16) & 0xFFFF;
-		return (uint16_t)ac & 0xFFFF;
-	}
-}
-
-/*!
- * \brief Acts like strndup, except it adds a suffix to duplicated string.
- */
-static char *strndup_with_suffix(const char *base, int length, char *suffix)
-{
-	int result_length = length + strlen(suffix) + 1;
-	char *result = (char *)malloc(result_length);
-	if (!result) {
-		return NULL;
-	}
-
-	int ret = snprintf(result, result_length, "%.*s%s", length, base, suffix);
-	if (ret < 0 || ret >= result_length) {
-		free(result);
-		return NULL;
-	}
-
-	return result;
-}
-
-static void key_scan_set_done(zs_scanner_t *s)
-{
-	*((bool *)s->data) = true;
-}
-
-/*!
- * \brief Reads RR in the public key file and retrieves basic key information.
->>>>>>> cbdfd12c
- */
 int knot_tsig_create_key(const char *name, dnssec_tsig_algorithm_t algorithm,
                          const char *b64secret_str, knot_tsig_key_t *key)
 {
@@ -140,6 +62,7 @@
 /*!
  * \brief Frees TSIG key.
  */
+_public_
 int knot_tsig_key_free(knot_tsig_key_t *key)
 {
 	if (!key) {
@@ -153,70 +76,7 @@
 	return KNOT_EOK;
 }
 
-<<<<<<< HEAD
-=======
 _public_
-int knot_load_key_params(const char *filename, knot_key_params_t *key_params)
-{
-	if (!filename || !key_params) {
-		return KNOT_EINVAL;
-	}
-
-	int result;
-	char *public_key = NULL;
-	char *private_key = NULL;
-
-	result = get_key_filenames(filename, &public_key, &private_key);
-	if (result != KNOT_EOK) {
-		return result;
-	}
-
-	knot_dname_t *name = NULL;
-	knot_binary_t rdata = { 0 };
-	result = get_key_info_from_public_key(public_key, &name, &rdata);
-	if (result != KNOT_EOK) {
-		free(public_key);
-		free(private_key);
-		return result;
-	}
-
-	FILE *fp = fopen(private_key, "r");
-	if (!fp) {
-		free(public_key);
-		free(private_key);
-		knot_dname_free(&name, NULL);
-		return KNOT_KEY_EPRIVATE_KEY_OPEN;
-	}
-
-	key_params->name = name;
-	key_params->rdata = rdata;
-	key_params->keytag = knot_keytag(rdata.data, rdata.size);
-	key_params->flags = knot_wire_read_u16(rdata.data);
-
-	char *buffer = NULL;
-	size_t buffer_size = 0;
-	ssize_t read;
-	while((read = knot_getline(&buffer, &buffer_size, fp)) > 0) {
-		if (buffer[read - 1] == '\n') {
-			read -= 1;
-			buffer[read] = '\0';
-		}
-		result = parse_keyfile_line(key_params, buffer, read);
-		if (result != KNOT_EOK) {
-			break;
-		}
-	}
-	free(buffer);
-
-	fclose(fp);
-	free(public_key);
-	free(private_key);
-
-	return result;
-}
-
-_public_
->>>>>>> cbdfd12c
 int knot_copy_key_params(const knot_key_params_t *src, knot_key_params_t *dst)
 {
 	if (src == NULL || dst == NULL) {
@@ -243,10 +103,7 @@
 	return KNOT_EOK;
 }
 
-<<<<<<< HEAD
-=======
 _public_
->>>>>>> cbdfd12c
 int knot_free_key_params(knot_key_params_t *key_params)
 {
 	if (!key_params) {
@@ -261,13 +118,9 @@
 	return KNOT_EOK;
 }
 
-<<<<<<< HEAD
+_public_
 int knot_tsig_key_from_params(const knot_key_params_t *params,
                               knot_tsig_key_t *key_ptr)
-=======
-_public_
-knot_key_type_t knot_get_key_type(const knot_key_params_t *key_params)
->>>>>>> cbdfd12c
 {
 	if (!params || !key_ptr) {
 		return KNOT_EINVAL;
@@ -275,17 +128,7 @@
 
 	knot_tsig_key_t key = { 0 };
 
-<<<<<<< HEAD
 	key.algorithm = params->algorithm;
-=======
-_public_
-int knot_tsig_create_key(const char *name, int algorithm,
-                         const char *b64secret, knot_tsig_key_t *key)
-{
-	if (!name || !b64secret || !key) {
-		return KNOT_EINVAL;
-	}
->>>>>>> cbdfd12c
 
 	key.name = knot_dname_copy(params->name, NULL);
 	if (!key.name) {
@@ -298,47 +141,7 @@
 		return result;
 	}
 
-<<<<<<< HEAD
 	*key_ptr = key;
-=======
-	key->name = dname;
-	key->algorithm = algorithm;
-	key->secret = secret;
-
-	return KNOT_EOK;
-}
-
-_public_
-int knot_tsig_key_from_params(const knot_key_params_t *params,
-                              knot_tsig_key_t *key)
-{
-	if (!params || !params->name || params->secret.size == 0) {
-		return KNOT_EINVAL;
-	}
-
-	int result = knot_binary_dup(&params->secret, &key->secret);
-	if (result != KNOT_EOK) {
-		return result;
-	}
-
-	key->name = knot_dname_copy(params->name, NULL);
-
-	key->algorithm = params->algorithm;
-
-	return KNOT_EOK;
-}
-
-_public_
-int knot_tsig_key_free(knot_tsig_key_t *key)
-{
-	if (!key) {
-		return KNOT_EINVAL;
-	}
-
-	knot_dname_free(&key->name, NULL);
-	knot_binary_free(&key->secret);
-	memset(key, '\0', sizeof(knot_tsig_key_t));
->>>>>>> cbdfd12c
 
 	return KNOT_EOK;
 }