--- conflicted
+++ resolved
@@ -125,34 +125,31 @@
 	assert(ctx);
 	assert(rdata);
 
-<<<<<<< HEAD
-	const uint8_t *signer = rdata + RRSIG_RDATA_SIGNER_OFFSET;
+	int result;
+
+	// static header
 
 	dnssec_binary_t header = { 0 };
-	header.data = (uint8_t *)rdata;
-	header.size = RRSIG_RDATA_SIGNER_OFFSET + knot_dname_size(signer);
-
-	int result = dnssec_sign_add(ctx, &header);
-
-	return (result == DNSSEC_EOK ? KNOT_EOK : KNOT_DNSSEC_ESIGN);
-=======
-	int result;
-
-	// add static header
-	result = knot_dnssec_sign_add(ctx, rdata, RRSIG_RDATA_SIGNER_OFFSET);
-	if (result != KNOT_EOK) {
-		return result;
-	}
-
-	// add signer name
-	const uint8_t *signer_ptr = rdata + RRSIG_RDATA_SIGNER_OFFSET;
-	knot_dname_t *signer = knot_dname_copy(signer_ptr, NULL);
-	knot_dname_to_lower(signer);
-	result = knot_dnssec_sign_add(ctx, signer, knot_dname_size(signer));
-	knot_dname_free(&signer, NULL);
+	header.const_data = rdata;
+	header.size = RRSIG_RDATA_SIGNER_OFFSET;
+
+	result = dnssec_sign_add(ctx, &header);
+	if (result != DNSSEC_EOK) {
+		// todo: error mapping from libdnssec to Knot
+		return KNOT_DNSSEC_ESIGN;
+	}
+
+	// signer name
+
+	const uint8_t *rdata_signer = rdata + RRSIG_RDATA_SIGNER_OFFSET;
+	dnssec_binary_t signer = { 0 };
+	signer.data = knot_dname_copy(rdata_signer, NULL);
+	signer.size = knot_dname_size(signer.data);
+
+	result = dnssec_sign_add(ctx, &signer);
+	free(signer.data);
 
 	return result;
->>>>>>> 994e5e00
 }
 
 /*!
