--- conflicted
+++ resolved
@@ -23,29 +23,195 @@
 #include "common/descriptor.h"
 #include "common/errcode.h"
 #include "common/hattrie/hat-trie.h"
-#include "common/hattrie/ahtable.h"
 #include "libknot/dname.h"
 #include "libknot/dnssec/key.h"
 #include "libknot/dnssec/policy.h"
-#include "libknot/dnssec/rrset-sign.h"
 #include "libknot/dnssec/sign.h"
 #include "libknot/dnssec/zone-keys.h"
-<<<<<<< HEAD
-#include "libknot/dnssec/zone-sign.h"
 #include "libknot/rrset.h"
-=======
-#include "libknot/rdata.h"
->>>>>>> 729d653a
 #include "libknot/updates/changesets.h"
-#include "libknot/util/debug.h"
 #include "libknot/zone/node.h"
 #include "libknot/zone/zone-contents.h"
-
-/*- private API - common functions -------------------------------------------*/
-
-/*!
- * \brief Create empty RRSIG RR set for a given RR set to be covered.
- */
+#include "libknot/util/debug.h"
+
+//! \todo Check if defined elsewhere.
+#define MAX_RR_WIREFORMAT_SIZE (64 * 1024 * sizeof(uint8_t))
+#define RRSIG_RDATA_OFFSET 18
+
+// COPIED FROM SIG(0) AND MODIFIED
+static size_t rrsig_rdata_size(const knot_dnssec_key_t *key)
+{
+	assert(key);
+
+	size_t size;
+
+	// static part
+
+	size = sizeof(uint16_t)		// type covered
+	     + sizeof(uint8_t)		// algorithm
+	     + sizeof(uint8_t)		// labels
+	     + sizeof(uint32_t)		// original TTL
+	     + sizeof(uint32_t)		// signature expiration
+	     + sizeof(uint32_t)		// signature inception
+	     + sizeof(uint16_t);	// key tag (footprint)
+
+	// variable part
+
+	size += sizeof(knot_dname_t *); // pointer to signer
+	size += knot_dnssec_sign_size(key);
+
+	return size;
+}
+
+// COPIED FROM SIG(0) AND MODIFIED
+static void rrsig_write_rdata(uint8_t *rdata,
+                              const knot_dnssec_key_t *key,
+                              const knot_dname_t *owner,
+                              const knot_rrset_t *covered,
+                              uint32_t sig_incepted,
+                              uint32_t sig_expires)
+{
+	assert(key);
+	assert(rdata);
+
+	uint8_t *w = rdata;
+
+	uint8_t owner_labels = knot_dname_labels(owner, NULL);
+	if (knot_dname_is_wildcard(owner))
+		owner_labels -= 1;
+
+	knot_wire_write_u16(w, covered->type);	// type covered
+	w += sizeof(uint16_t);
+	*w = key->algorithm;			// algorithm
+	w += sizeof(uint8_t);
+	*w = owner_labels;			// labels
+	w += sizeof(uint8_t);
+	knot_wire_write_u32(w, covered->ttl);	// original TTL
+	w += sizeof(uint32_t);
+	knot_wire_write_u32(w, sig_expires);	// signature expiration
+	w += sizeof(uint32_t);
+	knot_wire_write_u32(w, sig_incepted);	// signature inception
+	w += sizeof(uint32_t);
+	knot_wire_write_u16(w, key->keytag);	// key footprint
+	w += sizeof(uint16_t);
+
+	assert(w == rdata + 18);
+
+	knot_dname_t *dname = knot_dname_copy(key->name);
+	memcpy(w, &dname, sizeof(knot_dname_t *)); // pointer to signer
+}
+
+static uint8_t *create_rrsigs_rdata(knot_rrset_t *rrsigs,
+                                    const knot_rrset_t *covered,
+                                    const knot_dnssec_key_t *key,
+                                    uint32_t sig_incept, uint32_t sig_expire)
+{
+	uint8_t *rdata = knot_rrset_create_rdata(rrsigs, rrsig_rdata_size(key));
+	if (!rdata) {
+		return NULL;
+	}
+
+	rrsig_write_rdata(rdata, key, covered->owner, covered, sig_incept,
+	                  sig_expire);
+
+	return rdata;
+}
+
+static int sign_rrset_ctx_add_self(knot_dnssec_sign_context_t *ctx,
+                                   const uint8_t *rdata,
+                                   const knot_dnssec_key_t *key)
+{
+	assert(ctx);
+	assert(key);
+
+	int result = knot_dnssec_sign_add(ctx, rdata, RRSIG_RDATA_OFFSET);
+	if (result != KNOT_EOK) {
+		return result;
+	}
+
+	return knot_dnssec_sign_add(ctx, key->name, knot_dname_size(key->name));
+}
+
+static int sign_rrset_ctx_add_records(knot_dnssec_sign_context_t *ctx,
+                                      const knot_rrset_t *covered)
+{
+	// huge block of rrsets can be optionally created
+	uint8_t *rrwf = malloc(MAX_RR_WIREFORMAT_SIZE);
+	if (!rrwf) {
+		return KNOT_ENOMEM;
+	}
+
+	int result = KNOT_EOK;
+
+	uint16_t rr_count = knot_rrset_rdata_rr_count(covered);
+	for (uint16_t i = 0; i < rr_count; i++) {
+		size_t rr_size;
+		result = knot_rrset_to_wire_one(covered, i, rrwf,
+		                                MAX_RR_WIREFORMAT_SIZE,
+		                                &rr_size, NULL);
+		if (result != KNOT_EOK) {
+			break;
+		}
+
+		result = knot_dnssec_sign_add(ctx, rrwf, rr_size);
+		if (result != KNOT_EOK) {
+			break;
+		}
+	}
+
+	free(rrwf);
+
+	return result;
+}
+
+static int sign_rrset_ctx_add_data(knot_dnssec_sign_context_t *ctx,
+                                   const knot_dnssec_key_t *key,
+				   const uint8_t *rrsig_rdata,
+				   const knot_rrset_t *covered)
+{
+	// RFC 4034: The signature covers RRSIG RDATA field (excluding the
+	// signature) and all matching RR records, which are ordered
+	// canonically.
+
+	int result = sign_rrset_ctx_add_self(ctx, rrsig_rdata, key);
+	if (result != KNOT_EOK) {
+		return result;
+	}
+
+	return sign_rrset_ctx_add_records(ctx, covered);
+}
+
+static int sign_rrset_one(knot_rrset_t *rrsigs,
+                          const knot_rrset_t *covered,
+                          const knot_dnssec_key_t *key,
+                          knot_dnssec_sign_context_t *sign_ctx,
+                          const knot_dnssec_policy_t *policy)
+{
+	uint32_t sig_incept = policy->now;
+	uint32_t sig_expire = sig_incept + policy->sign_lifetime;
+
+	uint8_t *rdata = create_rrsigs_rdata(rrsigs, covered, key,
+	                                     sig_incept, sig_expire);
+	if (!rdata) {
+		return KNOT_ENOMEM;
+	}
+
+	int result = knot_dnssec_sign_new(sign_ctx);
+	if (result != KNOT_EOK) {
+		return result;
+	}
+
+	result = sign_rrset_ctx_add_data(sign_ctx, key, rdata, covered);
+	if (result != KNOT_EOK) {
+		return result;
+	}
+
+	uint8_t *rdata_signature = rdata + sizeof(knot_dname_t *)
+	                           + RRSIG_RDATA_OFFSET;
+
+	return knot_dnssec_sign_write(sign_ctx, rdata_signature);
+}
+
 static knot_rrset_t *create_empty_rrsigs_for(const knot_rrset_t *covered)
 {
 	assert(covered);
@@ -56,19 +222,82 @@
 	                      covered->ttl);
 }
 
-/*- private API - signing of in-zone nodes -----------------------------------*/
-
-/*!
- * \brief Check if there is a valid signature for a given RR set and key.
- *
- * \param covered  RR set with covered records.
- * \param rrsigs   RR set with RRSIGs.
- * \param key      Signing key.
- * \param ctx      Signing context.
- * \param policy   DNSSEC policy.
- *
- * \return The signature exists and is valid.
- */
+static bool is_expired_signature(const knot_rrset_t *rrsigs, size_t pos,
+                                 const knot_dnssec_policy_t *policy)
+{
+	assert(rrsigs);
+	assert(rrsigs->type == KNOT_RRTYPE_RRSIG);
+	assert(policy);
+
+	uint32_t now = policy->now;
+	uint32_t refresh = policy->sign_refresh;
+	uint32_t expiration = knot_rrset_rdata_rrsig_sig_expiration(rrsigs, pos);
+
+	return expiration - refresh <= now;
+}
+
+static bool is_valid_signature(const knot_rrset_t *covered,
+                               const knot_rrset_t *rrsigs, size_t pos,
+                               const knot_dnssec_key_t *key,
+                               knot_dnssec_sign_context_t *ctx,
+                               const knot_dnssec_policy_t *policy)
+{
+	assert(covered);
+	assert(rrsigs);
+	assert(policy);
+
+	if (key == NULL || ctx == NULL) {
+		return false;
+	}
+
+	if (is_expired_signature(rrsigs, pos, policy)) {
+		return false;
+	}
+
+	// identify fields in the signature being validated
+
+	uint8_t *rdata = knot_rrset_get_rdata(rrsigs, pos);
+	const uint8_t *signer = knot_rrset_rdata_rrsig_signer_name(rrsigs, pos);
+
+	if (!rdata || !signer) {
+		return false;
+	}
+
+	size_t header_size = RRSIG_RDATA_OFFSET + sizeof(knot_dname_t *);
+	uint8_t *signature = rdata + header_size;
+	size_t signature_size = rrset_rdata_item_size(rrsigs, pos) - header_size;
+
+	if (!signature || signature_size == 0) {
+		return false;
+	}
+
+	// perform the validation
+
+	int result = knot_dnssec_sign_new(ctx);
+	if (result != KNOT_EOK) {
+		return false;
+	}
+
+	result = knot_dnssec_sign_add(ctx, rdata, RRSIG_RDATA_OFFSET);
+	if (result != KNOT_EOK) {
+		return false;
+	}
+
+	result = knot_dnssec_sign_add(ctx, signer, knot_dname_size(signer));
+	if (result != KNOT_EOK) {
+		return false;
+	}
+
+	result = sign_rrset_ctx_add_records(ctx, covered);
+	if (result != KNOT_EOK) {
+		return false;
+	}
+
+	result = knot_dnssec_sign_verify(ctx, signature, signature_size);
+
+	return result == KNOT_EOK;
+}
+
 static bool valid_signature_exists(const knot_rrset_t *covered,
 				   const knot_rrset_t *rrsigs,
 				   const knot_dnssec_key_t *key,
@@ -83,29 +312,21 @@
 	}
 
 	for (int i = 0; i < rrsigs->rdata_count; i++) {
-		uint16_t keytag = knot_rdata_rrsig_key_tag(rrsigs, i);
+		uint16_t keytag = knot_rrset_rdata_rrsig_key_tag(rrsigs, i);
 		if (keytag != key->keytag) {
 			continue;
 		}
 
-		return knot_is_valid_signature(covered, rrsigs, i, key, ctx,
-		                               policy) == KNOT_EOK;
+		return is_valid_signature(covered, rrsigs, i, key, ctx, policy);
 	}
 
 	return false;
 }
 
 /*!
- * \brief Check if valid signature exist for all keys for a given RR set.
- *
- * \param covered    RR set with covered records.
- * \param rrsigs     RR set with RRSIGs.
- * \param zone_keys  Zone keys.
- * \param policy     DNSSEC policy.
- *
- * \return Valid signature exists for every key.
- */
-static bool all_signatures_exist(const knot_rrset_t *covered,
+ * \todo rename: also fails when the signature doesn't exist
+ */
+static bool all_signatures_valid(const knot_rrset_t *covered,
                                  const knot_rrset_t *rrsigs,
                                  const knot_zone_keys_t *zone_keys,
                                  const knot_dnssec_policy_t *policy)
@@ -126,32 +347,18 @@
 	return true;
 }
 
-/*!
- * \brief Get key and signing context for given RRSIG.
- *
- * \param[in]  rrsigs  RR set with RRSIGs.
- * \param[in]  keys    Zone keys.
- * \param[out] key     Signing key, set to NULL if no matching key found.
- * \param[out] ctx     Signing context, set to NULL if no matching key found.
- */
-static void get_matching_key_and_ctx(const knot_rrset_t *rrsigs, size_t pos,
-				     const knot_zone_keys_t *keys,
-				     const knot_dnssec_key_t **key,
-				     knot_dnssec_sign_context_t **ctx)
-{
-	assert(rrsigs && rrsigs->type == KNOT_RRTYPE_RRSIG);
-	assert(keys);
-	assert(key);
-	assert(ctx);
-
-	uint16_t keytag = knot_rdata_rrsig_key_tag(rrsigs, pos);
+static void get_matching_signing_data(const knot_rrset_t *rrsigs,
+				      size_t pos,
+				      const knot_zone_keys_t *keys,
+				      const knot_dnssec_key_t **key,
+				      knot_dnssec_sign_context_t **ctx)
+{
+	uint16_t keytag = knot_rrset_rdata_rrsig_key_tag(rrsigs, pos);
 
 	for (int i = 0; i < keys->count; i++) {
 		const knot_dnssec_key_t *found_key = &keys->keys[i];
-		if (keytag != found_key->keytag) {
+		if (keytag != found_key->keytag)
 			continue;
-		}
-
 		*ctx = keys->contexts[i];
 		*key = &keys->keys[i];
 		return;
@@ -159,10 +366,61 @@
 
 	*ctx = NULL;
 	*key = NULL;
-}
-
-/*!
- * \brief Add expired or invalid RRSIGs into the changeset for removal.
+	return;
+}
+
+static int remove_expired_rrsigs(const knot_rrset_t *covered,
+				 const knot_rrset_t *rrsigs,
+				 const knot_zone_keys_t *zone_keys,
+				 const knot_dnssec_policy_t *policy,
+				 knot_changeset_t *changeset)
+{
+	if (!rrsigs)
+		return KNOT_EOK;
+
+	assert(rrsigs->type == KNOT_RRTYPE_RRSIG);
+	assert(policy);
+	assert(changeset);
+
+	knot_rrset_t *to_remove = NULL;
+	int result = KNOT_EOK;
+
+	for (int i = 0; i < rrsigs->rdata_count; i++) {
+		// Get key that matches RRSIGs'
+		const knot_dnssec_key_t *key = NULL;
+		knot_dnssec_sign_context_t *ctx = NULL;
+
+		get_matching_signing_data(rrsigs, i, zone_keys, &key, &ctx);
+		if (key && ctx && is_valid_signature(covered, rrsigs, i, key, ctx, policy))
+			continue;
+
+		if (to_remove == NULL) {
+			to_remove = create_empty_rrsigs_for(rrsigs);
+			if (to_remove == NULL)
+				return KNOT_ENOMEM;
+		}
+
+		result = knot_rrset_add_rr_from_rrset(to_remove, rrsigs, i);
+		if (result != KNOT_EOK)
+			break;
+	}
+
+	if (to_remove != NULL && result == KNOT_EOK) {
+		result = knot_changeset_add_rrset(changeset, to_remove,
+		                                  KNOT_CHANGESET_REMOVE);
+	}
+
+	if (to_remove != NULL && result != KNOT_EOK) {
+		int free_owners = true;
+		int free_rdata_dnames = true;
+		knot_rrset_deep_free(&to_remove, free_owners, free_rdata_dnames);
+	}
+
+	return result;
+}
+
+/*!
+ * \brief Add missing RRSIGs into the changeset for adding.
  *
  * \param covered    RR set with covered records.
  * \param rrsigs     RR set with RRSIGs.
@@ -172,77 +430,6 @@
  *
  * \return Error code, KNOT_EOK if successful.
  */
-static int remove_expired_rrsigs(const knot_rrset_t *covered,
-				 const knot_rrset_t *rrsigs,
-				 const knot_zone_keys_t *zone_keys,
-				 const knot_dnssec_policy_t *policy,
-				 knot_changeset_t *changeset)
-{
-	if (!rrsigs) {
-		return KNOT_EOK;
-	}
-
-	assert(rrsigs->type == KNOT_RRTYPE_RRSIG);
-	assert(policy);
-	assert(changeset);
-
-	knot_rrset_t *to_remove = NULL;
-	int result = KNOT_EOK;
-
-	for (int i = 0; i < rrsigs->rdata_count; i++) {
-		const knot_dnssec_key_t *key = NULL;
-		knot_dnssec_sign_context_t *ctx = NULL;
-		get_matching_key_and_ctx(rrsigs, i, zone_keys, &key, &ctx);
-
-		result = knot_is_valid_signature(covered, rrsigs, i, key, ctx,
-		                                 policy);
-
-		if (result == KNOT_EOK) {
-			continue; // valid signature
-		}
-
-		if (result != KNOT_DNSSEC_EINVALID_SIGNATURE) {
-			return result;
-		}
-
-		if (to_remove == NULL) {
-			to_remove = create_empty_rrsigs_for(rrsigs);
-			if (to_remove == NULL) {
-				return KNOT_ENOMEM;
-			}
-		}
-
-		result = knot_rrset_add_rr_from_rrset(to_remove, rrsigs, i);
-		if (result != KNOT_EOK) {
-			break;
-		}
-	}
-
-	if (to_remove != NULL && result == KNOT_EOK) {
-		result = knot_changeset_add_rrset(changeset, to_remove,
-		                                  KNOT_CHANGESET_REMOVE);
-	}
-
-	if (to_remove != NULL && result != KNOT_EOK) {
-		int free_owners = true;
-		int free_rdata_dnames = true;
-		knot_rrset_deep_free(&to_remove, free_owners, free_rdata_dnames);
-	}
-
-	return result;
-}
-
-/*!
- * \brief Add missing RRSIGs into the changeset for adding.
- *
- * \param covered    RR set with covered records.
- * \param rrsigs     RR set with RRSIGs.
- * \param zone_keys  Zone keys.
- * \param policy     DNSSEC policy.
- * \param changeset  Changeset to be updated.
- *
- * \return Error code, KNOT_EOK if successful.
- */
 static int add_missing_rrsigs(const knot_rrset_t *covered,
                               const knot_rrset_t *rrsigs,
                               const knot_zone_keys_t *zone_keys,
@@ -259,6 +446,8 @@
 	bool use_ksk = covered->type == KNOT_RRTYPE_DNSKEY;
 
 	for (int i = 0; i < zone_keys->count; i++) {
+		// DNSKEY must be signed with both ZSK and KSK
+		// all other records only with ZSK
 		if (zone_keys->is_ksk[i] && !use_ksk) {
 			continue;
 		}
@@ -326,32 +515,35 @@
 /*!
  * \brief Drop all existing and create new RRSIGs for covered records.
  *
- * \param covered    RR set with covered records.
+ * \param rrset    RR set with covered records.
  * \param zone_keys  Zone keys.
  * \param policy     DNSSEC policy.
  * \param changeset  Changeset to be updated.
  *
  * \return Error code, KNOT_EOK if successful.
  */
-static int force_resign_rrset(const knot_rrset_t *covered,
+static int force_resign_rrset(const knot_rrset_t *rrset,
                               const knot_zone_keys_t *zone_keys,
                               const knot_dnssec_policy_t *policy,
                               knot_changeset_t *changeset)
 {
-	if (covered->rrsigs) {
-		int result = remove_rrset_rrsigs(covered, changeset);
-		if (result != KNOT_EOK) {
-			return result;
-		}
-	}
-
-	return add_missing_rrsigs(covered, NULL, zone_keys, policy, changeset);
+	// Remove all RRSIGs from rrset
+	if (rrset->rrsigs) {
+		int ret = remove_rrset_rrsigs(rrset, changeset);
+		if (ret != KNOT_EOK) {
+			return ret;
+		}
+	}
+
+	// Create all signatures from scratch
+	return add_missing_rrsigs(rrset, NULL, zone_keys, policy,
+	                          changeset);
 }
 
 /*!
  * \brief Drop all expired and create new RRSIGs for covered records.
  *
- * \param covered    RR set with covered records.
+ * \param rrset   RR set with covered records.
  * \param zone_keys  Zone keys.
  * \param policy     DNSSEC policy.
  * \param changeset  Changeset to be updated.
@@ -363,18 +555,19 @@
                         const knot_dnssec_policy_t *policy,
                         knot_changeset_t *changeset)
 {
-	int result = remove_expired_rrsigs(covered, covered->rrsigs, zone_keys,
-	                                   policy, changeset);
-	if (result != KNOT_EOK) {
-		return result;
-	}
-
-<<<<<<< HEAD
-	return add_missing_rrsigs(rrset, rrset->rrsigs, zone_keys, policy, ch);
+	int result = remove_expired_rrsigs(rrset, rrset->rrsigs, zone_keys,
+	                                   policy, ch);
+	if (result != KNOT_EOK) {
+		return result;
+	}
+
+	return add_missing_rrsigs(rrset, rrset->rrsigs, zone_keys, policy,
+				  ch);
 }
 
 static bool rr_already_signed(const knot_rrset_t *rrset, ahtable_t *t)
 {
+	assert(rrset && t);
 	// Create a key = combination of owner and type mnemonic
 	int dname_size = knot_dname_size(rrset->owner);
 	uint8_t key[dname_size + 16];
@@ -398,6 +591,7 @@
                                 const knot_rrset_t *rrset,
                                 ahtable_t *table)
 {
+	assert(node);
 	// TODO make sure this returns 'true' for newly added DSs (not in node)
 	if (rrset == NULL) {
 		return false;
@@ -435,10 +629,6 @@
 	}
 
 	return true;
-=======
-	return add_missing_rrsigs(covered, covered->rrsigs, zone_keys, policy,
-				  changeset);
->>>>>>> 729d653a
 }
 
 /*!
@@ -465,31 +655,7 @@
 
 	for (int i = 0; i < node->rrset_count; i++) {
 		const knot_rrset_t *rrset = node->rrset_tree[i];
-<<<<<<< HEAD
 		if (!rr_should_be_signed(node, rrset, NULL)) {
-=======
-		// SOA entry is maintained separately
-		if (rrset->type == KNOT_RRTYPE_SOA) {
-			continue;
-		}
-
-		// DNSKEYs are maintained separately
-		if (rrset->type == KNOT_RRTYPE_DNSKEY) {
-			continue;
-		}
-
-		// We only want to sign NSEC and DS at delegation points
-		if (knot_node_is_deleg_point(node) &&
-		    (rrset->type != KNOT_RRTYPE_NSEC ||
-		     rrset->type != KNOT_RRTYPE_DS)) {
-			continue;
-		}
-
-		// These RRs have their signatures stored in changeset already
-		if (knot_node_is_replaced_nsec(node) &&
-		    (rrset->type == KNOT_RRTYPE_NSEC ||
-		     rrset->type == KNOT_RRTYPE_NSEC3)) {
->>>>>>> 729d653a
 			continue;
 		}
 
@@ -583,8 +749,6 @@
 	return args.result;
 }
 
-<<<<<<< HEAD
-=======
 /*- private API - signing of NSEC(3) in changeset ----------------------------*/
 
 /*!
@@ -594,7 +758,7 @@
 	const knot_zone_contents_t *zone;
 	knot_zone_keys_t *zone_keys;
 	const knot_dnssec_policy_t *policy;
-	knot_changeset_t *changeset;
+	knot_changeset_t *out_ch;
 } changeset_signing_data_t;
 
 /*!
@@ -609,51 +773,41 @@
 		return KNOT_EINVAL;
 	}
 
-	int result = KNOT_EOK;
+	int res = KNOT_EOK;
 	changeset_signing_data_t *nsec_data = (changeset_signing_data_t *)data;
 
-	if (rrset->type == KNOT_RRTYPE_NSEC ||
-	    rrset->type == KNOT_RRTYPE_NSEC3
-	) {
-		result = add_missing_rrsigs(rrset, NULL, nsec_data->zone_keys,
-		                            nsec_data->policy,
-		                            nsec_data->changeset);
-	}
-
-	if (result != KNOT_EOK) {
+	if (knot_rrset_type(rrset) == KNOT_RRTYPE_NSEC
+	    || knot_rrset_type(rrset) == KNOT_RRTYPE_NSEC3) {
+		res = add_missing_rrsigs(rrset, NULL, nsec_data->zone_keys,
+		                         nsec_data->policy,
+		                         nsec_data->out_ch);
+	}
+
+	if (res != KNOT_EOK) {
 		dbg_dnssec_detail("add_rrsigs_for_nsec() for NSEC failed\n");
 	}
 
-	return result;
-}
-
-/*!
- * \brief Sign NSEC/NSEC3 nodes in changeset and update the changeset.
- *
- * \param zone_keys  Zone keys.
- * \param policy     DNSSEC policy.
- * \param changeset  Changeset to be updated.
- *
- * \return Error code, KNOT_EOK if successful.
- */
-static int sign_nsecs_in_changeset(knot_zone_keys_t *zone_keys,
-                                   const knot_dnssec_policy_t *policy,
-                                   knot_changeset_t *changeset)
-{
-	assert(zone_keys);
-	assert(policy);
-	assert(changeset);
+	return res;
+}
+
+static int sign_nsec(knot_zone_keys_t *zone_keys,
+                     const knot_dnssec_policy_t *policy,
+                     knot_changeset_t *ch)
+{
+	assert(zone_keys != NULL);
+	assert(policy != NULL);
+	assert(ch != NULL);
 
 	changeset_signing_data_t data = {.zone = NULL,
 	                                 .zone_keys = zone_keys,
 	                                 .policy = policy,
-	                                 .changeset = changeset };
-
-	return knot_changeset_apply(changeset, KNOT_CHANGESET_ADD,
+	                                 .out_ch = ch };
+
+	// Sign each NSEC or NSEC3 in the ADD section of the changeset
+	return knot_changeset_apply(ch, KNOT_CHANGESET_ADD,
 	                            add_rrsigs_for_nsec, &data);
 }
 
->>>>>>> 729d653a
 /*- private API - DNSKEY handling --------------------------------------------*/
 
 /*!
@@ -693,7 +847,7 @@
  *
  * \return DNSKEY exists in the zone.
  */
-static bool dnskey_exists_in_zone(const knot_rrset_t *dnskeys,
+static bool dnskey_exists_in_zone(const knot_rrset_t *zone_keys,
                                   const knot_dnssec_key_t *key)
 {
 	assert(dnskeys);
@@ -725,13 +879,8 @@
  */
 static int remove_unknown_dnskeys(const knot_rrset_t *soa,
                                   const knot_rrset_t *dnskeys,
-<<<<<<< HEAD
-                                  const knot_zone_keys_t *zone_keys,
-                                  knot_changeset_t *out_ch)
-=======
                                   knot_zone_keys_t *zone_keys,
                                   knot_changeset_t *changeset)
->>>>>>> 729d653a
 {
 	assert(soa);
 	assert(soa->type == KNOT_RRTYPE_SOA);
@@ -821,13 +970,8 @@
  */
 static int add_missing_dnskeys(const knot_rrset_t *soa,
                                const knot_rrset_t *dnskeys,
-<<<<<<< HEAD
-                               const knot_zone_keys_t *zone_keys,
-                               knot_changeset_t *out_ch)
-=======
                                knot_zone_keys_t *zone_keys,
                                knot_changeset_t *changeset)
->>>>>>> 729d653a
 {
 	assert(soa);
 	assert(soa->type == KNOT_RRTYPE_SOA);
@@ -840,7 +984,7 @@
 	bool add_all = dnskeys == NULL || dnskeys->ttl != soa->ttl;
 
 	for (int i = 0; i < zone_keys->count; i++) {
-		const knot_dnssec_key_t *key = &zone_keys->keys[i];
+		knot_dnssec_key_t *key = &zone_keys->keys[i];
 		if (!add_all && dnskey_exists_in_zone(dnskeys, key)) {
 			continue;
 		}
@@ -886,7 +1030,7 @@
  */
 static int update_dnskeys_rrsigs(const knot_rrset_t *dnskeys,
                                  const knot_rrset_t *soa,
-                                 const knot_zone_keys_t *zone_keys,
+                                 knot_zone_keys_t *zone_keys,
                                  const knot_dnssec_policy_t *policy,
                                  knot_changeset_t *changeset)
 {
@@ -905,8 +1049,8 @@
 	}
 
 	for (int i = 0; i < zone_keys->count; i++) {
-		const knot_dnssec_key_t *key = &zone_keys->keys[i];
-		const knot_binary_t *rdata = &key->dnskey_rdata;
+		knot_dnssec_key_t *key = &zone_keys->keys[i];
+		knot_binary_t *rdata = &key->dnskey_rdata;
 		result = knot_rrset_add_rdata(new_dnskeys, rdata->data,
 		                              rdata->size);
 		if (result != KNOT_EOK) {
@@ -947,7 +1091,7 @@
  * \return Error code, KNOT_EOK if successful.
  */
 static int update_dnskeys(const knot_zone_contents_t *zone,
-                          const knot_zone_keys_t *zone_keys,
+                          knot_zone_keys_t *zone_keys,
                           const knot_dnssec_policy_t *policy,
                           knot_changeset_t *changeset)
 {
@@ -962,7 +1106,7 @@
 		return KNOT_EINVAL;
 	}
 
-	int result;
+	int result;s
 	size_t changes_before = knot_changeset_size(changeset);
 
 	result = remove_unknown_dnskeys(soa, dnskeys, zone_keys, changeset);
@@ -993,7 +1137,7 @@
  * \brief Update zone signatures and store performed changes in changeset.
  */
 int knot_zone_sign(const knot_zone_contents_t *zone,
-                   const knot_zone_keys_t *zone_keys,
+                   knot_zone_keys_t *zone_keys,
                    const knot_dnssec_policy_t *policy,
                    knot_changeset_t *changeset)
 {
@@ -1021,16 +1165,13 @@
 		dbg_dnssec_detail("zone_tree_sign() on nsec3 nodes failed\n");
 		return result;
 	}
-
-<<<<<<< HEAD
-=======
+tady na to pozor, to jsem menil ja i on
 	result = sign_nsecs_in_changeset(zone_keys, policy, changeset);
 	if (result != KNOT_EOK) {
 		dbg_dnssec_detail("sign_nsecs_in_changeset() failed\n");
 		return result;
 	}
 
->>>>>>> 729d653a
 	return KNOT_EOK;
 }
 
@@ -1051,14 +1192,10 @@
 	return !all_signatures_exist(soa, soa->rrsigs, zone_keys, policy);
 }
 
-<<<<<<< HEAD
+/*!
+ * \brief Update and sign SOA and store performed changes in changeset.
+ */
 int knot_zone_sign_update_soa(const knot_rrset_t *soa,
-=======
-/*!
- * \brief Update and sign SOA and store performed changes in changeset.
- */
-int knot_zone_sign_update_soa(const knot_zone_contents_t *zone,
->>>>>>> 729d653a
                               const knot_zone_keys_t *zone_keys,
                               const knot_dnssec_policy_t *policy,
                               knot_changeset_t *changeset)
@@ -1071,6 +1208,7 @@
 
 	uint32_t serial = knot_rdata_soa_serial(soa);
 	if (serial == UINT32_MAX) {
+		// TODO: this is wrong, the value should be 'rewound' to 0 in this case
 		return KNOT_EINVAL;
 	}
 
