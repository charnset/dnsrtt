--- conflicted
+++ resolved
@@ -141,18 +141,16 @@
 	/* Database backend. */
 	KNOT_DATABASE_ERROR,
 
-<<<<<<< HEAD
 	/* Yparser errors. */
 	KNOT_YP_EINVAL_ITEM,
 	KNOT_YP_EINVAL_DATA,
 	KNOT_YP_ENOTSUP_DATA,
 	KNOT_YP_ENOTSUP_ID,
 	KNOT_YP_ENODATA,
-	KNOT_YP_ENOID
-=======
+	KNOT_YP_ENOID,
+
 	/* Processing error. */
 	KNOT_LAYER_ERROR
->>>>>>> 57639e69
 };
 
 /*!
