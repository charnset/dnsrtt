--- conflicted
+++ resolved
@@ -277,18 +277,11 @@
 int knot_ns_process_ixfrin(knot_nameserver_t *nameserver,
                              knot_ns_xfr_t *xfr);
 
-<<<<<<< HEAD
 int knot_ns_process_update(const knot_pkt_t *query,
-                            knot_zone_contents_t *old_contents,
-                            knot_zone_contents_t **new_contents,
-                            knot_changesets_t *chgs, knot_rcode_t *rcode);
-=======
-int knot_ns_process_update(const knot_packet_t *query,
                            knot_zone_contents_t *old_contents,
                            knot_zone_contents_t **new_contents,
                            knot_changesets_t *chgs, knot_rcode_t *rcode,
                            uint32_t new_serial);
->>>>>>> cd17b58e
 
 int knot_ns_create_forward_query(const knot_pkt_t *query,
                                  uint8_t *query_wire, size_t *size);
