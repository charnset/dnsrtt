/*!
 * \file name-server.h
 *
 * \author Lubos Slovak <lubos.slovak@nic.cz>
 *
 * Contains the "name server" structure and interface for the main DNS
 * functions. Currently only supports answering simple queries, without any
 * extensions.
 *
 * \todo Consider saving pointer to the zdb_find_name() function in the
 *       nameserver structure. Probably not needed, these modules can be
 *       inter-connected.
 * \todo Provide interface for other DNS functions - zone transfers, dynamic
 *       updates, etc.
 *
 * \addtogroup query_processing
 * @{
 */
/*  Copyright (C) 2011 CZ.NIC, z.s.p.o. <knot-dns@labs.nic.cz>

    This program is free software: you can redistribute it and/or modify
    it under the terms of the GNU General Public License as published by
    the Free Software Foundation, either version 3 of the License, or
    (at your option) any later version.

    This program is distributed in the hope that it will be useful,
    but WITHOUT ANY WARRANTY; without even the implied warranty of
    MERCHANTABILITY or FITNESS FOR A PARTICULAR PURPOSE.  See the
    GNU General Public License for more details.

    You should have received a copy of the GNU General Public License
    along with this program.  If not, see <http://www.gnu.org/licenses/>.
 */

#ifndef _KNOT_NAME_SERVER_H_
#define _KNOT_NAME_SERVER_H_

#include <stdint.h>
#include <string.h>

#include "zone/zonedb.h"
#include "edns.h"
#include "consts.h"
#include "tsig.h"
#include "packet/packet.h"
#include "common/sockaddr.h"
#include "updates/changesets.h"

struct conf_t;
struct server_t;

/*----------------------------------------------------------------------------*/
/*!
 * \brief Name server structure. Holds all important data needed for the
 *        supported DNS functions.
 *
 * Currently only holds pointer to the zone database for answering queries.
 */
typedef struct knot_nameserver {
	/*!
	 * \brief Pointer to the zone database structure used for answering
	 *        queries.
	 */
	knot_zonedb_t *zone_db;
	uint8_t *err_response;    /*!< Prepared generic error response. */
	size_t err_resp_size;     /*!< Size of the prepared error response. */
	knot_opt_rr_t *opt_rr;  /*!< OPT RR with the server's EDNS0 info. */
	
	void *data;
} knot_nameserver_t;

/*! \brief Callback for sending one packet back through a TCP connection. */
typedef int (*xfr_callback_t)(int session, sockaddr_t *addr,
			      uint8_t *packet, size_t size);

/*!
 * \brief Single XFR operation structure.
 *
 * Used for communication with XFR handler.
 */
typedef struct knot_ns_xfr {
	int type;
	int flags;
	sockaddr_t addr, saddr;
	knot_packet_t *query;
	knot_packet_t *response;
	knot_rcode_t rcode;
	xfr_callback_t send;
	int session;
	
	/*!
	 * XFR-out: Output buffer.
	 * XFR-in: Buffer for query or incoming packet.
	 */
	uint8_t *wire;
	
	/*! 
	 * XFR-out: Size of the output buffer. 
	 * XFR-in: Size of the current packet. 
	 */
	size_t wire_size;
	void *data;
	knot_zone_t *zone;
	char* zname;
	void *owner;
<<<<<<< HEAD

	knot_zone_contents_t *new_contents;
=======
	char *msgpref;
>>>>>>> 267cf553
	
	/*! \note [TSIG] TSIG fields */
	/*! \brief Message(s) to sign in wireformat. 
	 *
	 *  This field should be allocated at the start of transfer and 
	 *  freed at the end. During the transfer it is only rewritten.
	 */
	uint8_t *tsig_data;
	size_t tsig_data_size; /*!< Size of the message(s) in bytes */
//	const knot_rrset_t *tsig; /*!< Response TSIG. 
//	                            \todo [TSIG] Replace with separate data. */
	size_t tsig_size;      /*!< Size of the TSIG RR wireformat in bytes.*/
	knot_key_t *tsig_key;  /*!< Associated TSIG key for signing. */
	
	uint8_t *digest;     /*!< Buffer for counting digest. */
	size_t digest_size;  /*!< Size of the digest. */
	size_t digest_max_size; /*!< Size of the buffer. */

	uint16_t tsig_rcode;
	uint64_t tsig_prev_time_signed;
	
	/*! \brief Previous digest or request digest. 
	 *
	 *  Should be allocated before the transfer (known size).
	 */
//	uint8_t *prev_digest;
//	size_t prev_digest_size; /*!< Size of previous digest in bytes. */
	
	/*! 
	 * \brief Number of the packet currently assembled.
	 *
	 * In case of XFR-in, this is not the overall number of packet, just 
	 * number counted from last TSIG check.
	 */
	int packet_nr;
} knot_ns_xfr_t;


static const int KNOT_NS_TSIG_FREQ = 100;

static const size_t KNOT_NS_TSIG_DATA_MAX_SIZE = 100 * 64 * 1024;

/*!
 * \brief XFR request flags.
 */
enum knot_ns_xfr_flag_t {
	XFR_FLAG_TCP = 1 << 0, /*!< XFR request is on TCP. */
	XFR_FLAG_UDP = 1 << 1,  /*!< XFR request is on UDP. */
	XFR_FLAG_AXFR_FINISHED = 1 << 2
};

/*!
 * \brief XFR request types.
 */
typedef enum knot_ns_xfr_type_t {
	/* Special events. */
	XFR_TYPE_CLOSE = -1, /*!< Close connection event. */

	/* DNS events. */
	XFR_TYPE_AIN = 0,   /*!< AXFR-IN request (start transfer). */
	XFR_TYPE_AOUT,  /*!< AXFR-OUT request (incoming transfer). */
	XFR_TYPE_IIN,   /*!< IXFR-IN request (start transfer). */
	XFR_TYPE_IOUT,  /*!< IXFR-OUT request (incoming transfer). */
	XFR_TYPE_SOA,   /*!< Pending SOA request. */
	XFR_TYPE_NOTIFY /*!< Pending NOTIFY query. */
} knot_ns_xfr_type_t;

/*----------------------------------------------------------------------------*/
/*!
 * \brief Allocates and initializes the name server structure.
 *
 * \return Pointer to the name server structure.
 */
knot_nameserver_t *knot_ns_create();

/*! \todo Document me. */
void knot_ns_set_nsid(knot_nameserver_t *nameserver, const char *nsid,
                      size_t nsid_length);

/*!
 * \brief Parses the given query into the response structure and recognizes
 *        type of the query.
 *
 * Some query types are distinguished by OPCODE (NOTIFY, UPDATE, etc.), some
 * by QTYPE (AXFR, IXFR). As these information are needed on the same layer
 * to decide what to do with the query, the knot_query_t type is used for this
 * purpose.
 *
 * \param query_wire Wire format of the query.
 * \param qsize Size of the query in octets.
 * \param packet Packet structure to be filled with the parsed query.
 * \param type Type of the query.
 *
 * \retval KNOT_EOK
 * \retval KNOT_EMALF if the query is totally unusable. Such query must be
 *                    ignored.
 * \retval KNOT_RCODE_SERVFAIL if there was some internal error. Call
 *                               ns_error_response() with \a rcode set to this
 *                               value to get proper error response.
 * \retval KNOT_RCODE_FORMERR if the query was malformed, but can be used to
 *                              construct an error response. Call
 *                              ns_error_response() with \a rcode set to this
 *                              value to get proper error response.
 * \retval KNOT_RCODE_NOTIMPL if the query has an unsupported type. Call
 *                              ns_error_response() with \a rcode set to this
 *                              value to get proper error response.
 */
int knot_ns_parse_packet(const uint8_t *query_wire, size_t qsize,
                    knot_packet_t *packet, knot_packet_type_t *type);

/*!
 * \brief Prepares wire format of an error response using generic error template
 *        stored in the nameserver structure.
 *
 * The error response will not contain the Question section from the query, just
 * a header with ID copied from the query and the given RCODE.
 *
 * \param nameserver Nameserver structure containing the error template.
 * \param query_id ID of the query.
 * \param rcode RCODE to set in the response.
 * \param response_wire Place for wire format of the response.
 * \param rsize Size of the error response will be stored here.
 */
void knot_ns_error_response(const knot_nameserver_t *nameserver, uint16_t query_id,
                       uint8_t rcode, uint8_t *response_wire, size_t *rsize);

void knot_ns_error_response_full(knot_nameserver_t *nameserver,
                                 knot_packet_t *response, uint8_t rcode,
                                 uint8_t *response_wire, size_t *rsize);

int knot_ns_prep_normal_response(knot_nameserver_t *nameserver,
                                 knot_packet_t *query, knot_packet_t **resp,
                                 const knot_zone_t **zone);

/*!
 * \brief Creates a response for the given normal query using the data of the
 *        nameserver.
 *
 * \param nameserver Name server structure to provide the needed data.
 * \param resp Response structure with parsed query.
 * \param response_wire Place for the response in wire format.
 * \param rsize Input: maximum acceptable size of the response. Output: real
 *              size of the response.
 *
 * \retval KNOT_EOK if a valid response was created.
 * \retval KNOT_EMALF if an error occured and the response is not valid.
 */
int knot_ns_answer_normal(knot_nameserver_t *nameserver, 
                          const knot_zone_t *zone, knot_packet_t *resp,
                          uint8_t *response_wire, size_t *rsize);

int knot_ns_init_xfr(knot_nameserver_t *nameserver, knot_ns_xfr_t *xfr);

/*! 
 * \brief Compares two zone serials.
 *
 * \retval < 0 if s1 is less than s2.
 * \retval > 0 if s1 is larger than s2.
 * \retval == 0 if s1 is equal to s2.
 */
int ns_serial_compare(uint32_t s1, uint32_t s2);

int ns_ixfr_load_serials(const knot_ns_xfr_t *xfr, uint32_t *serial_from, 
                         uint32_t *serial_to);

int knot_ns_xfr_send_error(const knot_nameserver_t *nameserver,
                           knot_ns_xfr_t *xfr, knot_rcode_t rcode);

/*!
 * \brief Processes an AXFR query.
 *
 * This function sequentially creates DNS packets to be sent as a response
 * to the AXFR query and sends each packet using the given callback (\a
 * send_packet).
 *
 * \param nameserver Name server structure to provide the data for answering.
 * \param xfr Persistent transfer-specific data.
 *
 * \note Currently only a stub which sends one error response using the given
 *       callback.
 *
 * \retval KNOT_EOK
 * \retval KNOT_EINVAL
 * \retval KNOT_ENOMEM
 * \retval KNOT_ERROR
 *
 * \todo Maybe the place for the wire format should be passed in as in
 *       the ns_answer_request() function...?
 */
int knot_ns_answer_axfr(knot_nameserver_t *nameserver, knot_ns_xfr_t *xfr);

/*!
 * \brief Processes an IXFR query.
 *
 * \param nameserver Name server structure to provide the data for answering.
 * \param xfr Persistent transfer-specific data.
 *
 * \todo Document properly.
 */
int knot_ns_answer_ixfr(knot_nameserver_t *nameserver, knot_ns_xfr_t *xfr);

/*!
 * \brief Processes an AXFR-IN packet.
 *
 * \param nameserver Name server structure to provide the data for answering.
 * \param xfr Persistent transfer-specific data.
 *
 * \todo Document me.
 */
int knot_ns_process_axfrin(knot_nameserver_t *nameserver, 
                             knot_ns_xfr_t *xfr);

int knot_ns_switch_zone(knot_nameserver_t *nameserver, 
                          knot_ns_xfr_t *xfr);

/*!
 * \brief Processes an IXFR-IN packet.
 *
 * \param nameserver Name server structure to provide the data for answering.
 * \param xfr Persistent transfer-specific data.
 *
 * \retval KNOT_EOK If this packet was processed successfuly and another packet
 *                  is expected. (RFC1995bis, case c)
 * \retval KNOT_ENOXFR If the transfer is not taking place because server's 
 *                     SERIAL is the same as this client's SERIAL. The client
 *                     should close the connection and do no further processing.
 *                     (RFC1995bis case a).
 * \retval KNOT_EAGAIN If the server could not fit the transfer into the packet.
 *                     This should happen only if UDP was used. In this case
 *                     the client should retry the request via TCP. If UDP was
 *                     not used, it should be considered that the transfer was 
 *                     malformed and the connection should be closed.
 *                     (RFC1995bis case b).
 * \retval >0 Transfer successully finished. Changesets are created and furter
 *            processing is needed.
 * \retval Other If any other error occured. The connection should be closed.
 *
 * \todo Document me.
 */
int knot_ns_process_ixfrin(knot_nameserver_t *nameserver, 
                             knot_ns_xfr_t *xfr);

int knot_ns_process_update(knot_nameserver_t *nameserver, knot_packet_t *query,
                           uint8_t *response_wire, size_t *rsize,
                           knot_zone_t **zone, knot_changeset_t **changeset);

int knot_ns_create_forward_query(const knot_packet_t *query,
                                 uint8_t *query_wire, size_t *size);

int knot_ns_process_forward_response(const knot_packet_t *response,
                                     uint16_t original_id,
                                     uint8_t *response_wire, size_t *size);

void *knot_ns_data(knot_nameserver_t *nameserver);

void *knot_ns_get_data(knot_nameserver_t *nameserver);

void knot_ns_set_data(knot_nameserver_t *nameserver, void *data);

int knot_ns_tsig_required(int packet_nr);

/*!
 * \brief Converts the response to wire format.
 *
 * \param resp Response to convert.
 * \param wire Place for the wire format of the response.
 * \param wire_size In: space available for the wire format in bytes.
 *                  Out: actual size of the wire format in bytes.
 *
 * \retval KNOT_EOK
 * \retval NS_ERR_SERVFAIL
 */
int ns_response_to_wire(knot_packet_t *resp, uint8_t *wire,
                        size_t *wire_size);

/*!
 * \brief Properly destroys the name server structure.
 *
 * \param nameserver Nameserver to destroy.
 */
void knot_ns_destroy(knot_nameserver_t **nameserver);


#endif /* _KNOTNAME_SERVER_H_ */

/*! @} */<|MERGE_RESOLUTION|>--- conflicted
+++ resolved
@@ -103,12 +103,8 @@
 	knot_zone_t *zone;
 	char* zname;
 	void *owner;
-<<<<<<< HEAD
-
 	knot_zone_contents_t *new_contents;
-=======
 	char *msgpref;
->>>>>>> 267cf553
 	
 	/*! \note [TSIG] TSIG fields */
 	/*! \brief Message(s) to sign in wireformat. 
