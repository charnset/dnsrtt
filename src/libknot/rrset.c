--- conflicted
+++ resolved
@@ -142,30 +142,9 @@
 	return ret;
 }
 
-<<<<<<< HEAD
-/*!
- * \brief Compares two RRs in RRSets. Combination of 'memcmp' for binary parts
- *        and 'knot_dname_cmp' for DNAMEs. We cannot compare the whole block,
- *        because this function is used in RRSet sorting.
- * \param rrset1 First RRSet to be compared.
- * \param rrset2 Second RRSet to be compared.
- * \param pos1 RR position for first RRSet.
- * \param pos2 RR position for second RRSet.
- *
- * \retval 0 if RRs are equal.
- * \retval < 0 if first RR is 'bigger' than the second one.
- * \retval > 0 if second RR is 'bigger' than the first one.
- *
- * \todo Maybe now we could compare the whole block.
- */
-static int rrset_rdata_compare_one(const knot_rrset_t *rrset1,
-                                   const knot_rrset_t *rrset2,
-                                   size_t pos1, size_t pos2)
-=======
 int rrset_rdata_compare_one(const knot_rrset_t *rrset1,
                             const knot_rrset_t *rrset2,
                             size_t pos1, size_t pos2)
->>>>>>> e38adfe6
 {
 	assert(rrset1 != NULL);
 	assert(rrset2 != NULL);
@@ -179,12 +158,6 @@
 
 	for (int i = 0; desc->block_types[i] != KNOT_RDATA_WF_END; i++) {
 		if (descriptor_item_is_dname(desc->block_types[i])) {
-<<<<<<< HEAD
-			const knot_dname_t *dname1 = r1 + offset;
-			const knot_dname_t *dname2 = r2 + offset;
-			cmp = knot_dname_cmp(dname1, dname2);
-			offset += knot_dname_size(dname1);
-=======
 			knot_dname_t *dname1 = NULL;
 			memcpy(&dname1, r1 + offset, sizeof(knot_dname_t *));
 			int size1 = knot_dname_size(dname1);
@@ -197,7 +170,6 @@
 				cmp = size1 < size2 ? -1 : 1;
 			}
 			offset += sizeof(knot_dname_t *);
->>>>>>> e38adfe6
 		} else if (descriptor_item_is_fixed(desc->block_types[i])) {
 			cmp = memcmp(r1 + offset, r2 + offset,
 			             desc->block_types[i]);
@@ -1307,12 +1279,7 @@
 	return true;
 }
 
-<<<<<<< HEAD
-int knot_rrset_deep_copy(const knot_rrset_t *from, knot_rrset_t **to)
-=======
-int knot_rrset_deep_copy_no_sig(const knot_rrset_t *from, knot_rrset_t **to,
-                                int copy_rdata_dnames)
->>>>>>> e38adfe6
+int knot_rrset_deep_copy_no_sig(const knot_rrset_t *from, knot_rrset_t **to)
 {
 	if (from == NULL || to == NULL) {
 		return KNOT_EINVAL;
@@ -1334,19 +1301,7 @@
 	(*to)->ttl = from->ttl;
 	(*to)->type = from->type;
 	(*to)->rdata_count = from->rdata_count;
-<<<<<<< HEAD
-	if (from->rrsigs != NULL) {
-		int ret = knot_rrset_deep_copy(from->rrsigs, &(*to)->rrsigs);
-		if (ret != KNOT_EOK) {
-			knot_rrset_deep_free(to, 1, 0);
-			return ret;
-		}
-	} else {
-		(*to)->rrsigs = NULL;
-	}
-=======
 	(*to)->rrsigs = NULL;
->>>>>>> e38adfe6
 
 	/* Just copy arrays - actual data + indices. */
 	(*to)->rdata = xmalloc(rrset_rdata_size_total(from));
@@ -1359,16 +1314,13 @@
 	return KNOT_EOK;
 }
 
-
-int knot_rrset_deep_copy(const knot_rrset_t *from, knot_rrset_t **to,
-                         int copy_rdata_dnames)
-{
-	int result = knot_rrset_deep_copy_no_sig(from, to, copy_rdata_dnames);
+int knot_rrset_deep_copy(const knot_rrset_t *from, knot_rrset_t **to)
+{
+	int result = knot_rrset_deep_copy_no_sig(from, to);
 
 	if (result == KNOT_EOK && from->rrsigs != NULL) {
 		result = knot_rrset_deep_copy_no_sig(from->rrsigs,
-		                                     &(*to)->rrsigs,
-		                                     copy_rdata_dnames);
+		                                     &(*to)->rrsigs);
 		if (result != KNOT_EOK) {
 			knot_rrset_deep_free(to, 1, 0);
 		}
@@ -1427,7 +1379,7 @@
 
 	if ((*rrset)->rrsigs != NULL) {
 		knot_rrset_deep_free(&(*rrset)->rrsigs, free_owner,
-		                     free_rdata_dnames);
+		                     0 /* revelation: unused */);
 	}
 
 	free((*rrset)->rdata);
