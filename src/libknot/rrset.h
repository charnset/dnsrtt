/*!
 * \file rrset.h
 *
 * \author Lubos Slovak <lubos.slovak@nic.cz>
 * \author Jan Kadlec <jan.kadlec@nic.cz>
 *
 * \brief RRSet structure and API for manipulating it.
 *
 * \addtogroup libknot
 * @{
 */
/*  Copyright (C) 2013 CZ.NIC, z.s.p.o. <knot-dns@labs.nic.cz>

    This program is free software: you can redistribute it and/or modify
    it under the terms of the GNU General Public License as published by
    the Free Software Foundation, either version 3 of the License, or
    (at your option) any later version.

    This program is distributed in the hope that it will be useful,
    but WITHOUT ANY WARRANTY; without even the implied warranty of
    MERCHANTABILITY or FITNESS FOR A PARTICULAR PURPOSE.  See the
    GNU General Public License for more details.

    You should have received a copy of the GNU General Public License
    along with this program.  If not, see <http://www.gnu.org/licenses/>.
 */

#ifndef _KNOT_RRSET_H_
#define _KNOT_RRSET_H_

#include <stdint.h>
#include <stdbool.h>

#include "dname.h"

/*----------------------------------------------------------------------------*/
/*!
 * \brief Structure for representing an RRSet.
 *
 * For definition of a RRSet see RFC2181, Section 5.
 *
 * As all RRs within a RRSet share the same OWNER, TYPE, CLASS and TTL (see
 * Section 5.2 of RFC2181), there is no need to duplicate these data in the
 * program. Distinct Resource Records are thus represented only as distinct
 * RDATA sections of corresponding RRs.
 */

struct knot_rrset {
	/*! \brief Domain name being the owner of the RRSet. */
	knot_dname_t *owner;
	uint16_t type; /*!< TYPE of the RRset. */
	uint16_t rclass; /*!< CLASS of the RRSet. */
	uint32_t ttl; /*!< TTL of the RRSet. */
	/*! \brief RDATA array (for all RRs). DNAMEs stored as full,
	 *         uncompressed wire. Binary data stored in wireformat order.
	 */
	uint8_t *rdata; /*!< RDATA array (All RRs). DNAMEs stored as full wire. */
	/*! \brief Beginnings of RRs - first one does not contain 0, last
	 *         last one holds total length of all RRs together
	 */
	uint32_t *rdata_indices; /*!< Indices to beginnings of RRs (without 0)*/
	uint16_t rdata_count; /*!< Count of RRs in this RRSet. */
	struct knot_rrset *rrsigs; /*!< Set of RRSIGs covering this RRSet. */
};

typedef struct knot_rrset knot_rrset_t;

/*----------------------------------------------------------------------------*/

typedef enum {
	KNOT_RRSET_COMPARE_PTR,
	KNOT_RRSET_COMPARE_HEADER,
	KNOT_RRSET_COMPARE_WHOLE
} knot_rrset_compare_type_t;

typedef enum  {
	KNOT_RRSET_DUPL_MERGE,
	KNOT_RRSET_DUPL_REPLACE,
	KNOT_RRSET_DUPL_SKIP
} knot_rrset_dupl_handling_t;

/*----------------------------------------------------------------------------*/

uint32_t rrset_rdata_size_total(const knot_rrset_t *rrset);

/*!
 * \brief Creates a new RRSet with the given properties.
 *
 * The created RRSet contains no RDATAs (i.e. is actually empty).
 *
 * \param owner OWNER of the RRSet.
 * \param type TYPE of the RRSet.
 * \param rclass CLASS of the RRSet.
 * \param ttl TTL of the RRset.
 *
 * \return New RRSet structure with the given OWNER, TYPE, CLASS and TTL or NULL
 *         if an error occured.
 */
knot_rrset_t *knot_rrset_new(knot_dname_t *owner, uint16_t type,
                                 uint16_t rclass, uint32_t ttl);

/*!
 * \brief Adds the given RDATA to the RRSet.
 *
 * \param rrset RRSet to add the RDATA to.
 * \param rdata RDATA to add to the RRSet.
 * \param size Size of RDATA.
 *
 * \retval KNOT_EINVAL on wrong arguments.
 * \retval KNOT_EOK on success.
 */
int knot_rrset_add_rdata(knot_rrset_t *rrset, const uint8_t *rdata,
                         uint16_t size);

/*!
 * \brief Creates RDATA memory and returns a pointer to it.
 *        If the RRSet is not empty, function will return a memory
 *        pointing to a beginning of a new RR. (Indices will be handled as well)
 *
 * \param rrset RRSet to add the RDATA to.
 * \param size Size of RR RDATA (Size in internal representation)
 *
 * \return Pointer to memory to be written to.
 * \retval NULL if arguments are invalid
 */
uint8_t* knot_rrset_create_rdata(knot_rrset_t *rrset, const uint16_t size);

/*!
 * \brief Returns size of an RR RDATA on a given position.
 *
 * \param rrset RRSet holding RR RDATA.
 * \param pos RR position.
 *
 * \retval 0 on error.
 * \return Item size on success.
 */
/* [code-review] Misleading name, maybe remove the word 'item'. */
uint16_t rrset_rdata_item_size(const knot_rrset_t *rrset,
                               size_t pos);

/*!
 * \brief Adds RRSIG signatures to this RRSet.
 *
 * \param rrset RRSet to add the signatures into.
 * \param rrsigs Set of RRSIGs covering this RRSet.
 *
 * \retval KNOT_EOK
 * \retval KNOT_EINVAL
 */
int knot_rrset_set_rrsigs(knot_rrset_t *rrset, knot_rrset_t *rrsigs);

/*!
 * \brief Adds RRSIG signatures to this RRSet.
 *
 * \param rrset RRSet to add the signatures into.
 * \param rrsigs Set of RRSIGs covering this RRSet.
 * \param dupl Merging strategy.
 *
 * \retval KNOT_EOK if no merge was needed.
 * \retval 1 if merge was needed.
 * \retval 2 if rrsig was not first, but is was skipped.
 * \retval KNOT_EINVAL on faulty arguments or rrsig does not belong to this rrset.
 */
//TODO test
int knot_rrset_add_rrsigs(knot_rrset_t *rrset, knot_rrset_t *rrsigs,
                          knot_rrset_dupl_handling_t dupl);

/*!
 * \brief Returns the Owner of the RRSet.
 *
 * \param rrset RRSet to get the Owner of.
 *
 * \return Owner of the given RRSet.
 */
const knot_dname_t *knot_rrset_owner(const knot_rrset_t *rrset);

/*!
 * \brief Returns the Owner of the RRSet.
 *
 * \param rrset RRSet to get the Owner of.
 *
 * \return Owner of the given RRSet.
 */
knot_dname_t *knot_rrset_get_owner(const knot_rrset_t *rrset);

/*!
 * \brief Set rrset owner to specified dname.
 *
 * Previous owner will be replaced if exist.
 *
 * \param rrset Specified RRSet.
 * \param owner New owner dname.
 */
int knot_rrset_set_owner(knot_rrset_t *rrset, const knot_dname_t *owner);

/*!
 * \brief Sets rrset TTL to given TTL.
 *
 * \param rrset Specified RRSet.
 * \param ttl New TTL.
 */
void knot_rrset_set_ttl(knot_rrset_t *rrset, uint32_t ttl);

void knot_rrset_set_class(knot_rrset_t *rrset, uint16_t rclass);

/*!
 * \brief Returns the TYPE of the RRSet.
 *
 * \param rrset RRSet to get the TYPE of.
 *
 * \return TYPE of the given RRSet.
 */
uint16_t knot_rrset_type(const knot_rrset_t *rrset);

/*!
 * \brief Returns the CLASS of the RRSet.
 *
 * \param rrset RRSet to get the CLASS of.
 *
 * \return CLASS of the given RRSet.
 */
uint16_t knot_rrset_class(const knot_rrset_t *rrset);

/*!
 * \brief Returns the TTL of the RRSet.
 *
 * \param rrset RRSet to get the TTL of.
 *
 * \return TTL of the given RRSet.
 */
uint32_t knot_rrset_ttl(const knot_rrset_t *rrset);

/*!
 * \brief Returns RDATA of RR on given position.
 *
 * \param rrset RRSet to get the RDATA from.
 * \param rdata_pos Position of RR to get.
 *
 * \retval NULL if no RDATA on rdata_pos exist.
 * \return Pointer to RDATA on given position if successfull.
 */
uint8_t *knot_rrset_get_rdata(const knot_rrset_t *rrset, size_t rdata_pos);

/*!
 * \brief Returns the count of RRs in a given RRSet.
 *
 * \param rrset RRSet to get the RRs count from.
 *
 * \return Count of the RRs in a given RRSet.
 */
uint16_t knot_rrset_rdata_rr_count(const knot_rrset_t *rrset);

/*!
 * \brief Returns the set of RRSIGs covering the given RRSet.
 *
 * \param rrset RRSet to get the signatures for.
 *
 * \return Set of RRSIGs which cover the given RRSet or NULL if there is none or
 *         if no rrset was provided (\a rrset is NULL).
 */
const knot_rrset_t *knot_rrset_rrsigs(const knot_rrset_t *rrset);

knot_rrset_t *knot_rrset_get_rrsigs(knot_rrset_t *rrset);

int knot_rrset_rdata_equal(const knot_rrset_t *r1, const knot_rrset_t *r2);

/*!
 * \brief Compares two RRSets for equality.
 *
 * \param r1 First RRSet.
 * \param r2 Second RRSet.
 * \param cmp Type of comparison to perform.
 *
 * \retval 1 if RRSets are equal.
 * \retval 0 if RRSets are not equal.
 * \retval < 0 if error occured.
 */
int knot_rrset_equal(const knot_rrset_t *r1,
                     const knot_rrset_t *r2,
                     knot_rrset_compare_type_t cmp);

int knot_rrset_deep_copy(const knot_rrset_t *from, knot_rrset_t **to);

int knot_rrset_shallow_copy(const knot_rrset_t *from, knot_rrset_t **to);

/*! \brief Does round-robin rotation of the RRSet.
 *
 * \note This is not thread-safe. If two threads call this function, the RRSet
 *       may rotate twice, or not rotate at all. This is not a big issue though.
 *       In future we may replace this with some per-thread counter.
 */
void knot_rrset_rotate(knot_rrset_t *rrset);

/*!
 * \brief Destroys the RRSet structure.
 *
 * Does not destroy the OWNER domain name structure, nor the signatures, as
 * these may be used elsewhere.
 *
 * Does not destroy RDATA structures neither, as they need special processing.
 *
 * Also sets the given pointer to NULL.
 *
 * \param rrset RRset to be destroyed.
 */
void knot_rrset_free(knot_rrset_t **rrset);

/*!
 * \brief Destroys the RRSet structure and all its substructures.
 *
 * Also sets the given pointer to NULL.
 *
 * \param rrset RRset to be destroyed.
 * \param free_owner Set to 0 if you do not want the owner domain name to be
 *                   destroyed also. Set to <> 0 otherwise.
 * \param free_rdata_dnames Set to <> 0 if you want to delete ALL domain names
 *                          present in RDATA. Set to 0 otherwise. (See
 *                          knot_rdata_deep_free().)
 */
void knot_rrset_deep_free(knot_rrset_t **rrset, int free_owner,
                          int free_rdata_dnames);

void knot_rrset_deep_free_no_sig(knot_rrset_t **rrset, int free_owner,
                                 int free_rdata_dnames);

int knot_rrset_to_wire(const knot_rrset_t *rrset, uint8_t *wire, size_t *size,
                       size_t max_size, uint16_t *rr_count, void *comp_data);
<<<<<<< HEAD
/*! \brief Merges without duplicate check, without sort. */
=======

>>>>>>> 4e5f919c
int knot_rrset_merge(knot_rrset_t *rrset1, const knot_rrset_t *rrset2);
/*! \brief Merges without with duplicate check, with sort. */
int knot_rrset_merge_sort(knot_rrset_t *rrset1, const knot_rrset_t *rrset2,
                          int *merged, int *deleted_rrs);

<<<<<<< HEAD
=======
/*!
 * \brief Return true if the RRSet is an NSEC3 related type.
 *
 * \param rr RRSet.
 */
bool knot_rrset_is_nsec3rel(const knot_rrset_t *rr);

const knot_dname_t *knot_rrset_rdata_cname_name(const knot_rrset_t *rrset);
const knot_dname_t *knot_rrset_rdata_dname_target(const knot_rrset_t *rrset);
void knot_rrset_rdata_set_cname_name(knot_rrset_t *rrset,
                                     const knot_dname_t *name);
void knot_rrset_rdata_set_dname_target(knot_rrset_t *rrset,
                                       const knot_dname_t *target);
const knot_dname_t *knot_rrset_rdata_soa_primary_ns(const knot_rrset_t *rrset);
const knot_dname_t *knot_rrset_rdata_soa_mailbox(const knot_rrset_t *rrset);
uint32_t knot_rrset_rdata_soa_serial(const knot_rrset_t *rrset);
void knot_rrset_rdata_soa_serial_set(knot_rrset_t *rrset, uint32_t serial);
uint32_t knot_rrset_rdata_soa_refresh(const knot_rrset_t *rrset);
uint32_t knot_rrset_rdata_soa_retry(const knot_rrset_t *rrset);
uint32_t knot_rrset_rdata_soa_expire(const knot_rrset_t *rrset);
uint32_t knot_rrset_rdata_soa_minimum(const knot_rrset_t *rrset);
uint16_t knot_rrset_rdata_rrsig_type_covered(const knot_rrset_t *rrset);
/* TODO not all of these need to have rr_pos as a parameter. */
uint8_t knot_rrset_rdata_rrsig_algorithm(const knot_rrset_t *rrset,
                                         size_t rr_pos);
uint8_t knot_rrset_rdata_rrsig_labels(const knot_rrset_t *rrset, size_t rr_pos);
uint32_t knot_rrset_rdata_rrsig_original_ttl(const knot_rrset_t *rrset,
                                             size_t rr_pos);
uint32_t knot_rrset_rdata_rrsig_sig_expiration(const knot_rrset_t *rrset,
                                               size_t rr_pos);
uint32_t knot_rrset_rdata_rrsig_sig_inception(const knot_rrset_t *rrset,
                                              size_t rr_pos);
uint16_t knot_rrset_rdata_rrsig_key_tag(const knot_rrset_t *rrset,
                                        size_t rr_pos);
const knot_dname_t *knot_rrset_rdata_rrsig_signer_name(const knot_rrset_t *rrset,
                                                       size_t rr_pos);

uint16_t knot_rrset_rdata_dnskey_flags(const knot_rrset_t *rrset, size_t rr_pos);
uint8_t knot_rrset_rdata_dnskey_proto(const knot_rrset_t *rrset, size_t rr_pos);
uint8_t knot_rrset_rdata_dnskey_alg(const knot_rrset_t *rrset, size_t rr_pos);
void knot_rrset_rdata_dnskey_key(const knot_rrset_t *rrset, size_t rr_pos,
                                 uint8_t **key, uint16_t *key_size);
const knot_dname_t *knot_rrset_rdata_nsec_next(const knot_rrset_t *rrset,
                                               size_t rr_pos);
void knot_rrset_rdata_nsec_bitmap(const knot_rrset_t *rrset, size_t rr_pos,
                                  uint8_t **bitmap, uint16_t *size);

void knot_rrset_rdata_nsec3_bitmap(const knot_rrset_t *rrset, size_t rr_pos,
                                   uint8_t **bitmap, uint16_t *size);
uint8_t knot_rrset_rdata_nsec3_algorithm(const knot_rrset_t *rrset,
                                         size_t pos);
uint8_t knot_rrset_rdata_nsec3_flags(const knot_rrset_t *rrset,
                                     size_t pos);
uint16_t knot_rrset_rdata_nsec3_iterations(const knot_rrset_t *rrset,
                                           size_t pos);
uint8_t knot_rrset_rdata_nsec3_salt_length(const knot_rrset_t *rrset,
                                           size_t pos);
// TODO same as salt, size and data
void knot_rrset_rdata_nsec3_next_hashed(const knot_rrset_t *rrset, size_t pos,
                                        uint8_t **name, uint8_t *name_size);
const uint8_t *knot_rrset_rdata_nsec3_salt(const knot_rrset_t *rrset,
                                           size_t pos);
uint8_t knot_rrset_rdata_nsec3param_algorithm(const knot_rrset_t *rrset);
uint8_t knot_rrset_rdata_nsec3param_flags(const knot_rrset_t *rrset);
uint16_t knot_rrset_rdata_nsec3param_iterations(const knot_rrset_t *rrset);
uint8_t knot_rrset_rdata_nsec3param_salt_length(const knot_rrset_t *rrset);
const uint8_t *knot_rrset_rdata_nsec3param_salt(const knot_rrset_t *rrset);

const knot_dname_t *knot_rrset_rdata_rp_first_dname(const knot_rrset_t *rrset,
                                                    size_t pos);
const knot_dname_t *knot_rrset_rdata_rp_second_dname(const knot_rrset_t *rrset,
                                                     size_t pos);
const knot_dname_t *knot_rrset_rdata_minfo_first_dname(const knot_rrset_t *rrset,
                                                       size_t pos);
const knot_dname_t *knot_rrset_rdata_minfo_second_dname(const knot_rrset_t *rrset,
                                                        size_t pos);

/*!
 * \brief Find next dname in rrset relative to prev.
 *
 * \param rrset Inspected rrset.
 * \param prev_dname Pointer to previous dname.
 *        This pointer *has* to be obtained by this function or be NULL.
 * \return next dname or NULL.
 */
/* [code-review] Emphasize that the 'prev' pointer must point into the RDATA
 * array of the given RRSet.
 */
knot_dname_t **knot_rrset_get_next_dname(const knot_rrset_t *rrset,
                                                 knot_dname_t **prev);

/*!
 * \brief Find next dname in RR relative to previous one.
 *
 * \param rrset Inspected rrset.
 * \param prev_dname Previous dname. This must be a pointer to the rrset's
 *                   RDATA array.
 * \param rr_pos Position of RR.
 * \return Next dname or NULL if there is no other dname in the RR.
 */
knot_dname_t **knot_rrset_get_next_rr_dname(const knot_rrset_t *rrset,
                                            knot_dname_t **prev_dname,
                                            size_t rr_pos);

const knot_dname_t *knot_rrset_rdata_ns_name(const knot_rrset_t *rrset,
                                             size_t rdata_pos);

const knot_dname_t *knot_rrset_rdata_mx_name(const knot_rrset_t *rrset,
                                             size_t rdata_pos);

const knot_dname_t *knot_rrset_rdata_srv_name(const knot_rrset_t *rrset,
                                              size_t rdata_pos);

const knot_dname_t *knot_rrset_rdata_name(const knot_rrset_t *rrset,
                                          size_t rdata_pos);

>>>>>>> 4e5f919c
void knot_rrset_dump(const knot_rrset_t *rrset);

//TODO test
int rrset_serialize(const knot_rrset_t *rrset, uint8_t *stream, size_t *size);
uint64_t rrset_binary_size(const knot_rrset_t *rrset);

//TODO test
int rrset_serialize_alloc(const knot_rrset_t *rrset, uint8_t **stream,
                          size_t *size);

//TODO test
int rrset_deserialize(uint8_t *stream, size_t *stream_size,
                      knot_rrset_t **rrset);

/* \brief Adds RR on 'pos' position from 'source' to 'dest' */
int knot_rrset_add_rr_from_rrset(knot_rrset_t *dest, const knot_rrset_t *source,
                                 size_t rdata_pos);
/* \brief Removes RRs contained in 'what' RRSet from 'from' RRSet.
 *        Deleted RRs are returned in 'rr_deleted' */
int knot_rrset_remove_rr_using_rrset(knot_rrset_t *from,
                                     const knot_rrset_t *what,
                                     knot_rrset_t **rr_deleted, int ddns_check);
/* \brief Removes RRs contained in 'what' RRSet from 'from' RRSet. */
int knot_rrset_remove_rr_using_rrset_del(knot_rrset_t *from,
                                         const knot_rrset_t *what);
/* \brief Finds RR at 'pos' position in 'rr_reference' RRSet in 
         'rr_search_in' RRSet. Position returned in 'pos_out'. */
int knot_rrset_find_rr_pos(const knot_rrset_t *rr_search_in,
                           const knot_rrset_t *rr_reference, size_t pos,
                           size_t *pos_out);
/* \brief Creates one RR from wire, stores it into 'rrset'. */
int knot_rrset_rdata_from_wire_one(knot_rrset_t *rrset,
                                   const uint8_t *wire, size_t *pos,
                                   size_t total_size, size_t rdlength);

int knot_rrset_ds_check(const knot_rrset_t *rrset);

uint8_t *rrset_rdata_pointer(const knot_rrset_t *rrset, size_t pos);

#endif /* _KNOT_RRSET_H_ */

/*! @} */<|MERGE_RESOLUTION|>--- conflicted
+++ resolved
@@ -325,18 +325,12 @@
 
 int knot_rrset_to_wire(const knot_rrset_t *rrset, uint8_t *wire, size_t *size,
                        size_t max_size, uint16_t *rr_count, void *comp_data);
-<<<<<<< HEAD
 /*! \brief Merges without duplicate check, without sort. */
-=======
-
->>>>>>> 4e5f919c
 int knot_rrset_merge(knot_rrset_t *rrset1, const knot_rrset_t *rrset2);
 /*! \brief Merges without with duplicate check, with sort. */
 int knot_rrset_merge_sort(knot_rrset_t *rrset1, const knot_rrset_t *rrset2,
                           int *merged, int *deleted_rrs);
 
-<<<<<<< HEAD
-=======
 /*!
  * \brief Return true if the RRSet is an NSEC3 related type.
  *
@@ -344,116 +338,6 @@
  */
 bool knot_rrset_is_nsec3rel(const knot_rrset_t *rr);
 
-const knot_dname_t *knot_rrset_rdata_cname_name(const knot_rrset_t *rrset);
-const knot_dname_t *knot_rrset_rdata_dname_target(const knot_rrset_t *rrset);
-void knot_rrset_rdata_set_cname_name(knot_rrset_t *rrset,
-                                     const knot_dname_t *name);
-void knot_rrset_rdata_set_dname_target(knot_rrset_t *rrset,
-                                       const knot_dname_t *target);
-const knot_dname_t *knot_rrset_rdata_soa_primary_ns(const knot_rrset_t *rrset);
-const knot_dname_t *knot_rrset_rdata_soa_mailbox(const knot_rrset_t *rrset);
-uint32_t knot_rrset_rdata_soa_serial(const knot_rrset_t *rrset);
-void knot_rrset_rdata_soa_serial_set(knot_rrset_t *rrset, uint32_t serial);
-uint32_t knot_rrset_rdata_soa_refresh(const knot_rrset_t *rrset);
-uint32_t knot_rrset_rdata_soa_retry(const knot_rrset_t *rrset);
-uint32_t knot_rrset_rdata_soa_expire(const knot_rrset_t *rrset);
-uint32_t knot_rrset_rdata_soa_minimum(const knot_rrset_t *rrset);
-uint16_t knot_rrset_rdata_rrsig_type_covered(const knot_rrset_t *rrset);
-/* TODO not all of these need to have rr_pos as a parameter. */
-uint8_t knot_rrset_rdata_rrsig_algorithm(const knot_rrset_t *rrset,
-                                         size_t rr_pos);
-uint8_t knot_rrset_rdata_rrsig_labels(const knot_rrset_t *rrset, size_t rr_pos);
-uint32_t knot_rrset_rdata_rrsig_original_ttl(const knot_rrset_t *rrset,
-                                             size_t rr_pos);
-uint32_t knot_rrset_rdata_rrsig_sig_expiration(const knot_rrset_t *rrset,
-                                               size_t rr_pos);
-uint32_t knot_rrset_rdata_rrsig_sig_inception(const knot_rrset_t *rrset,
-                                              size_t rr_pos);
-uint16_t knot_rrset_rdata_rrsig_key_tag(const knot_rrset_t *rrset,
-                                        size_t rr_pos);
-const knot_dname_t *knot_rrset_rdata_rrsig_signer_name(const knot_rrset_t *rrset,
-                                                       size_t rr_pos);
-
-uint16_t knot_rrset_rdata_dnskey_flags(const knot_rrset_t *rrset, size_t rr_pos);
-uint8_t knot_rrset_rdata_dnskey_proto(const knot_rrset_t *rrset, size_t rr_pos);
-uint8_t knot_rrset_rdata_dnskey_alg(const knot_rrset_t *rrset, size_t rr_pos);
-void knot_rrset_rdata_dnskey_key(const knot_rrset_t *rrset, size_t rr_pos,
-                                 uint8_t **key, uint16_t *key_size);
-const knot_dname_t *knot_rrset_rdata_nsec_next(const knot_rrset_t *rrset,
-                                               size_t rr_pos);
-void knot_rrset_rdata_nsec_bitmap(const knot_rrset_t *rrset, size_t rr_pos,
-                                  uint8_t **bitmap, uint16_t *size);
-
-void knot_rrset_rdata_nsec3_bitmap(const knot_rrset_t *rrset, size_t rr_pos,
-                                   uint8_t **bitmap, uint16_t *size);
-uint8_t knot_rrset_rdata_nsec3_algorithm(const knot_rrset_t *rrset,
-                                         size_t pos);
-uint8_t knot_rrset_rdata_nsec3_flags(const knot_rrset_t *rrset,
-                                     size_t pos);
-uint16_t knot_rrset_rdata_nsec3_iterations(const knot_rrset_t *rrset,
-                                           size_t pos);
-uint8_t knot_rrset_rdata_nsec3_salt_length(const knot_rrset_t *rrset,
-                                           size_t pos);
-// TODO same as salt, size and data
-void knot_rrset_rdata_nsec3_next_hashed(const knot_rrset_t *rrset, size_t pos,
-                                        uint8_t **name, uint8_t *name_size);
-const uint8_t *knot_rrset_rdata_nsec3_salt(const knot_rrset_t *rrset,
-                                           size_t pos);
-uint8_t knot_rrset_rdata_nsec3param_algorithm(const knot_rrset_t *rrset);
-uint8_t knot_rrset_rdata_nsec3param_flags(const knot_rrset_t *rrset);
-uint16_t knot_rrset_rdata_nsec3param_iterations(const knot_rrset_t *rrset);
-uint8_t knot_rrset_rdata_nsec3param_salt_length(const knot_rrset_t *rrset);
-const uint8_t *knot_rrset_rdata_nsec3param_salt(const knot_rrset_t *rrset);
-
-const knot_dname_t *knot_rrset_rdata_rp_first_dname(const knot_rrset_t *rrset,
-                                                    size_t pos);
-const knot_dname_t *knot_rrset_rdata_rp_second_dname(const knot_rrset_t *rrset,
-                                                     size_t pos);
-const knot_dname_t *knot_rrset_rdata_minfo_first_dname(const knot_rrset_t *rrset,
-                                                       size_t pos);
-const knot_dname_t *knot_rrset_rdata_minfo_second_dname(const knot_rrset_t *rrset,
-                                                        size_t pos);
-
-/*!
- * \brief Find next dname in rrset relative to prev.
- *
- * \param rrset Inspected rrset.
- * \param prev_dname Pointer to previous dname.
- *        This pointer *has* to be obtained by this function or be NULL.
- * \return next dname or NULL.
- */
-/* [code-review] Emphasize that the 'prev' pointer must point into the RDATA
- * array of the given RRSet.
- */
-knot_dname_t **knot_rrset_get_next_dname(const knot_rrset_t *rrset,
-                                                 knot_dname_t **prev);
-
-/*!
- * \brief Find next dname in RR relative to previous one.
- *
- * \param rrset Inspected rrset.
- * \param prev_dname Previous dname. This must be a pointer to the rrset's
- *                   RDATA array.
- * \param rr_pos Position of RR.
- * \return Next dname or NULL if there is no other dname in the RR.
- */
-knot_dname_t **knot_rrset_get_next_rr_dname(const knot_rrset_t *rrset,
-                                            knot_dname_t **prev_dname,
-                                            size_t rr_pos);
-
-const knot_dname_t *knot_rrset_rdata_ns_name(const knot_rrset_t *rrset,
-                                             size_t rdata_pos);
-
-const knot_dname_t *knot_rrset_rdata_mx_name(const knot_rrset_t *rrset,
-                                             size_t rdata_pos);
-
-const knot_dname_t *knot_rrset_rdata_srv_name(const knot_rrset_t *rrset,
-                                              size_t rdata_pos);
-
-const knot_dname_t *knot_rrset_rdata_name(const knot_rrset_t *rrset,
-                                          size_t rdata_pos);
-
->>>>>>> 4e5f919c
 void knot_rrset_dump(const knot_rrset_t *rrset);
 
 //TODO test
