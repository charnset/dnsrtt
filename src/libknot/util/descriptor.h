/*!
 * \file descriptor.h
 *
 * \author Modifications by Jan Kadlec <jan.kadlec@nic.cz>,
 *         most of the work by NLnet Labs.
 *         Copyright (c) 2001-2011, NLnet Labs. All rights reserved.
 *
 * \note Most of the constants and functions were taken from NSD's dns.h.
 *
 * \addtogroup libknot
 * @{
 */

/*
 * Copyright (c) 2001-2011, NLnet Labs. All rights reserved.
 *
 * This software is open source.
 *
 * Redistribution and use in source and binary forms, with or without
 * modification, are permitted provided that the following conditions
 * are met:
 *
 * Redistributions of source code must retain the above copyright notice,
 * this list of conditions and the following disclaimer.
 *
 * Redistributions in binary form must reproduce the above copyright notice,
 * this list of conditions and the following disclaimer in the documentation
 * and/or other materials provided with the distribution.
 *
 * Neither the name of the NLNET LABS nor the names of its contributors may
 * be used to endorse or promote products derived from this software without
 * specific prior written permission.
 *
 * THIS SOFTWARE IS PROVIDED BY THE COPYRIGHT HOLDERS AND CONTRIBUTORS
 * "AS IS" AND ANY EXPRESS OR IMPLIED WARRANTIES, INCLUDING, BUT NOT LIMITED
 * TO, THE IMPLIED WARRANTIES OF MERCHANTABILITY AND FITNESS FOR A PARTICULAR
 * PURPOSE ARE DISCLAIMED. IN NO EVENT SHALL THE REGENTS OR CONTRIBUTORS BE
 * LIABLE FOR ANY DIRECT, INDIRECT, INCIDENTAL, SPECIAL, EXEMPLARY, OR
 * CONSEQUENTIAL DAMAGES (INCLUDING, BUT NOT LIMITED TO, PROCUREMENT OF
 * SUBSTITUTE GOODS OR SERVICES; LOSS OF USE, DATA, OR PROFITS; OR BUSINESS
 * INTERRUPTION) HOWEVER CAUSED AND ON ANY THEORY OF LIABILITY, WHETHER IN
 * CONTRACT, STRICT LIABILITY, OR TORT (INCLUDING NEGLIGENCE OR OTHERWISE)
 * ARISING IN ANY WAY OUT OF THE USE OF THIS SOFTWARE, EVEN IF ADVISED OF THE
 * POSSIBILITY OF SUCH DAMAGE.
 */

#ifndef _KNOT_DESCRIPTOR_H_
#define _KNOT_DESCRIPTOR_H_

#include <stdint.h>
#include <stdbool.h>
#include <string.h>

<<<<<<< HEAD
//enum knot_mxrdtln {
//	/*! \brief Maximum items in RDATA wireformat. */
//	KNOT_MAX_RDATA_ITEMS = 64,
//	/*! \brief Maximum size of one item in RDATA wireformat. */
//	KNOT_MAX_RDATA_ITEM_SIZE = 65534,
//	/*! \brief Maximum wire size of one RDATA. */
//	KNOT_MAX_RDATA_WIRE_SIZE =
//	KNOT_MAX_RDATA_ITEMS * KNOT_MAX_RDATA_ITEM_SIZE
//};

//typedef enum knot_mxrdtln knot_mxrdtln_t;
////#define MAXRDATALEN 64

///* 64 is in NSD. Seems a little too much, but I'd say it's not a real issue. */

///*!
// * \brief Resource record class codes.
// */
//enum knot_rr_class {
//	KNOT_CLASS_IN = 1,
//	KNOT_CLASS_CS,
//	KNOT_CLASS_CH,
//	KNOT_CLASS_HS,
//	KNOT_CLASS_NONE = 254,
//	KNOT_CLASS_ANY = 255
//};

//typedef enum knot_rr_class knot_rr_class_t;

///*!
// * \brief Resource record type constants.
// * \todo Not all indices can be used for indexing.
// */
//enum knot_rr_type {
//	KNOT_RRTYPE_UNKNOWN, /*!< 0 - an unknown type */
//	KNOT_RRTYPE_A, /*!< 1 - a host address */
//	KNOT_RRTYPE_NS, /*!< 2 - an authoritative name server */
//	KNOT_RRTYPE_MD, /*!< 3 - a mail destination (Obsolete - use MX) */
//	KNOT_RRTYPE_MF, /*!< 4 - a mail forwarder (Obsolete - use MX) */
//	KNOT_RRTYPE_CNAME, /*!< 5 - the canonical name for an alias */
//	KNOT_RRTYPE_SOA, /*!< 6 - marks the start of a zone of authority */
//	KNOT_RRTYPE_MB, /*!< 7 - a mailbox domain name (EXPERIMENTAL) */
//	KNOT_RRTYPE_MG, /*!< 8 - a mail group member (EXPERIMENTAL) */
//	KNOT_RRTYPE_MR, /*!< 9 - a mail rename domain name (EXPERIMENTAL) */
//	KNOT_RRTYPE_NULL, /*!< 10 - a null RR (EXPERIMENTAL) */
//	KNOT_RRTYPE_WKS, /*!< 11 - a well known service description */
//	KNOT_RRTYPE_PTR, /*!< 12 - a domain name pointer */
//	KNOT_RRTYPE_HINFO, /*!< 13 - host information */
//	KNOT_RRTYPE_MINFO, /*!< 14 - mailbox or mail list information */
//	KNOT_RRTYPE_MX, /*!< 15 - mail exchange */
//	KNOT_RRTYPE_TXT, /*!< 16 - text strings */
//	KNOT_RRTYPE_RP, /*!< 17 - RFC1183 */
//	KNOT_RRTYPE_AFSDB, /*!< 18 - RFC1183 */
//	KNOT_RRTYPE_X25, /*!< 19 - RFC1183 */
//	KNOT_RRTYPE_ISDN, /*!< 20 - RFC1183 */
//	KNOT_RRTYPE_RT, /*!< 21 - RFC1183 */
//	KNOT_RRTYPE_NSAP, /*!< 22 - RFC1706 */

//	KNOT_RRTYPE_SIG = 24, /*!< 24 - 2535typecode */
//	KNOT_RRTYPE_KEY, /*!< 25 - 2535typecode */
//	KNOT_RRTYPE_PX, /*!< 26 - RFC2163 */

//	KNOT_RRTYPE_AAAA = 28, /*!< 28 - ipv6 address */
//	KNOT_RRTYPE_LOC, /*!< 29 - LOC record  RFC1876 */
//	KNOT_RRTYPE_NXT, /*!< 30 - 2535typecode */

//	KNOT_RRTYPE_SRV = 33, /*!< 33 - SRV record RFC2782 */

//	KNOT_RRTYPE_NAPTR = 35, /*!< 35 - RFC2915 */
//	KNOT_RRTYPE_KX, /*!< 36 - RFC2230 Key Exchange Delegation Record */
//	KNOT_RRTYPE_CERT, /*!< 37 - RFC2538 */
//	KNOT_RRTYPE_A6, /*!< 38 - RFC2874 */
//	KNOT_RRTYPE_DNAME, /*!< 39 - RFC2672 */

//	KNOT_RRTYPE_OPT = 41, /*!< 41 - Pseudo OPT record... */
//	KNOT_RRTYPE_APL, /*!< 42 - RFC3123 */
//	KNOT_RRTYPE_DS, /*!< 43 - RFC 4033, 4034, and 4035 */
//	KNOT_RRTYPE_SSHFP, /*!< 44 - SSH Key Fingerprint */
//	KNOT_RRTYPE_IPSECKEY, /*!< 45 - public key for ipsec use. RFC 4025 */
//	KNOT_RRTYPE_RRSIG, /*!< 46 - RFC 4033, 4034, and 4035 */
//	KNOT_RRTYPE_NSEC, /*!< 47 - RFC 4033, 4034, and 4035 */
//	KNOT_RRTYPE_DNSKEY, /*!< 48 - RFC 4033, 4034, and 4035 */
//	KNOT_RRTYPE_DHCID, /*!< 49 - RFC4701 DHCP information */
//	/*!
//	 * \brief 50 - NSEC3, secure denial, prevents zonewalking
//	 */
//	KNOT_RRTYPE_NSEC3,
//	/*!
//	 * \brief  51 - NSEC3PARAM at zone apex nsec3 parameters
//	 */
//	KNOT_RRTYPE_NSEC3PARAM,
//	KNOT_RRTYPE_TLSA = 52,

//	/* TODO consider some better way of doing this, indices too high */

//	KNOT_RRTYPE_SPF = 99,      /*!< RFC 4408 */

//	// not designating any RRs
//	KNOT_RRTYPE_TSIG = 250, /*!< TSIG - RFC2845. */
//	KNOT_RRTYPE_IXFR = 251, /*!< IXFR (not an actual RR). */
//	KNOT_RRTYPE_AXFR = 252, /*!< AXFR (not an actual RR). */
//	/*!
//	 * \brief A request for mailbox-related records (MB, MG or MR)
//	 */
//	KNOT_RRTYPE_MAILB = 253,
//	/*!
//	 * \brief A request for mail agent RRs (Obsolete - see MX)
//	 */
//	KNOT_RRTYPE_MAILA = 254,
//	KNOT_RRTYPE_ANY = 255, /*!< any type (wildcard) */

//	// totally weird numbers (cannot use for indexing)
//	KNOT_RRTYPE_TA = 32768, /*!< DNSSEC Trust Authorities */
//	KNOT_RRTYPE_DLV = 32769, /*!< RFC 4431 */

//	/*! \brief Last normal RR type. */
//	KNOT_RRTYPE_LAST = KNOT_RRTYPE_TSIG
//	/*! \todo [TSIG] Is it allright to include all <= RR TSIG?
//	 * Because TSIG is normal RR type. */
//};

//typedef enum knot_rr_type knot_rr_type_t;

///*! \brief Constants characterising the wire format of RDATA items. */
//enum knot_rdata_wireformat {
//	/*!
//	 * \brief Possibly compressed domain name.
//	 */
//	KNOT_RDATA_WF_COMPRESSED_DNAME = 50,
//	KNOT_RDATA_WF_UNCOMPRESSED_DNAME = 51, /*!< Uncompressed domain name.  */
//	KNOT_RDATA_WF_LITERAL_DNAME = 52, /*!< Literal (not downcased) dname.  */
//	KNOT_RDATA_WF_BYTE = 1, /*!< 8-bit integer.  */
//	KNOT_RDATA_WF_SHORT = 2, /*!< 16-bit integer.  */
//	KNOT_RDATA_WF_LONG = 4, /*!< 32-bit integer.  */
//	KNOT_RDATA_WF_UINT48 = 8, /*!< 48-bit integer.  */
//	KNOT_RDATA_WF_TEXT = 53, /*!< Array of text strings.  */
//	KNOT_RDATA_WF_A = 58, /*!< 32-bit IPv4 address.  */
//	KNOT_RDATA_WF_AAAA = 16, /*!< 128-bit IPv6 address.  */
//	KNOT_RDATA_WF_BINARY = 54, /*!< Binary data (unknown length).  */
//	/*!
//	 * \brief Binary data preceded by 1 byte length
//	 */
//	KNOT_RDATA_WF_BINARYWITHLENGTH = 55,
//	KNOT_RDATA_WF_APL = 56, /*!< APL data.  */
//	KNOT_RDATA_WF_IPSECGATEWAY = 57, /*!< IPSECKEY gateway ip4, ip6 or dname. */
//	KNOT_RDATA_WF_BINARYWITHSHORT = 59,
//	KNOT_RDATA_WF_TEXT_SINGLE = 60 /*!< Text string. */
//};

///*! \brief Constants characterising the format of RDATA items in zone file. */
//enum knot_rdata_zoneformat
//{
//	KNOT_RDATA_ZF_DNAME,		/* Domain name.  */
//	KNOT_RDATA_ZF_LITERAL_DNAME,	/* DNS name (not lowercased domain name).  */
//	KNOT_RDATA_ZF_TEXT,		/* Array of text strings.  */
//	KNOT_RDATA_ZF_TEXT_SINGLE,	/* Text string.  */
//	KNOT_RDATA_ZF_BYTE,		/* 8-bit integer.  */
//	KNOT_RDATA_ZF_SHORT,		/* 16-bit integer.  */
//	KNOT_RDATA_ZF_LONG,		/* 32-bit integer.  */
//	KNOT_RDATA_ZF_A,		/* 32-bit IPv4 address.  */
//	KNOT_RDATA_ZF_AAAA,		/* 128-bit IPv6 address.  */
//	KNOT_RDATA_ZF_RRTYPE,		/* RR type.  */
//	KNOT_RDATA_ZF_ALGORITHM,	/* Cryptographic algorithm.  */
//	KNOT_RDATA_ZF_CERTIFICATE_TYPE,
//	KNOT_RDATA_ZF_PERIOD,		/* Time period.  */
//	KNOT_RDATA_ZF_TIME,
//	KNOT_RDATA_ZF_BASE64,		/* Base-64 binary data.  */
//	KNOT_RDATA_ZF_BASE32,		/* Base-32 binary data.  */
//	KNOT_RDATA_ZF_HEX,		/* Hexadecimal binary data.  */
//	KNOT_RDATA_ZF_HEX_LEN,	/* Hexadecimal binary data. Skip initial length byte. */
//	KNOT_RDATA_ZF_NSAP,		/* NSAP.  */
//	KNOT_RDATA_ZF_APL,		/* APL.  */
//	KNOT_RDATA_ZF_IPSECGATEWAY,	/* IPSECKEY gateway ip4, ip6 or dname. */
//	KNOT_RDATA_ZF_SERVICES,	/* Protocol and port number bitmap.  */
//	KNOT_RDATA_ZF_NXT,		/* NXT type bitmap.  */
//	KNOT_RDATA_ZF_NSEC,		/* NSEC type bitmap.  */
//	KNOT_RDATA_ZF_LOC,		/* Location data.  */
//	KNOT_RDATA_ZF_UNKNOWN	/* Unknown data.  */
//};

///*! \brief Constants characterising the wire format of RDATA items. */
//typedef enum knot_rdata_zoneformat knot_rdata_zoneformat_t;

///*! \brief Enum containing wireformat codes. */
//typedef enum knot_rdatawireformat knot_rdata_wireformat_t;

///*! \brief Constants for DNSSEC algorithm types.
// *
// * Source: http://www.iana.org/assignments/dns-sec-alg-numbers/dns-sec-alg-numbers.xml
// */
//enum knot_dnssec_algorithm
//{
//	KNOT_DNSSEC_ALG_RSAMD5 = 1,
//	KNOT_DNSSEC_ALG_DH = 2,
//	KNOT_DNSSEC_ALG_DSA = 3,
//	KNOT_DNSSEC_ALG_RSASHA1 = 5,
//	KNOT_DNSSEC_ALG_DSA_NSEC3_SHA1 = 6,
//	KNOT_DNSSEC_ALG_RSASHA1_NSEC3_SHA1 = 7,
//	KNOT_DNSSEC_ALG_RSASHA256 = 8,
//	KNOT_DNSSEC_ALG_RSASHA512 = 10,
//	KNOT_DNSSEC_ALG_ECC_GOST = 12,
//	KNOT_DNSSEC_ALG_ECDSAP256SHA256 = 13,
//	KNOT_DNSSEC_ALG_ECDSAP384SHA384 = 14
//};

//typedef enum knot_dnssec_algorithm knot_dnssec_algorithm_t;

///*! \brief Constants for DNSSEC algorithm types.
// *
// * Source: http://www.iana.org/assignments/ds-rr-types/ds-rr-types.xml
// */
//enum knot_ds_algorithm
//{
//	KNOT_DS_ALG_SHA1 = 1,	/* 20B - RFC 3658 */
//	KNOT_DS_ALG_SHA256 = 2,	/* 32B - RFC 4509 */
//	KNOT_DS_ALG_GOST = 3,	/* 32B - RFC 5933 */
//	KNOT_DS_ALG_SHA384 = 4	/* 48B - RFC 6605 */
//};

//typedef enum knot_ds_algorithm knot_ds_algorithm_t;

///*! \brief Structure holding RR descriptor. */
//struct knot_rrtype_descriptor {
//	uint16_t type;          /*!< RR type */
//	const char *name;       /*!< Textual name.  */
//	uint8_t length;         /*!< Maximum number of RDATA items.  */

//	/*! \brief Wire format specification for the RDATA. */
//	uint8_t wireformat[KNOT_MAX_RDATA_ITEMS];

//	/*! \brief Zone file format specification for the RDATA. */
//	uint8_t zoneformat[KNOT_MAX_RDATA_ITEMS];

//	bool fixed_items; /*!< Has fixed number of RDATA items? */
//};

///*! \brief Structure holding RR descriptor. */
//typedef struct knot_rrtype_descriptor knot_rrtype_descriptor_t;

///*!
// * \brief Gets RR descriptor for given RR type.
// *
// * \param type Code of RR type whose descriptor should be returned.
// *
// * \return RR descriptor for given type code, NULL descriptor if
// *         unknown type.
// *
// * \todo Change return value to const.
// */
//knot_rrtype_descriptor_t *knot_rrtype_descriptor_by_type(uint16_t type);

///*!
// * \brief Gets RR descriptor for given RR name.
// *
// * \param name Mnemonic of RR type whose descriptor should be returned.
// *
// * \return RR descriptor for given name, NULL descriptor if
// *         unknown type.
// *
// * \todo Change return value to const.
// */
//knot_rrtype_descriptor_t *knot_rrtype_descriptor_by_name(const char *name);

///*!
// * \brief Converts numeric type representation to mnemonic string.
// *
// * \param rrtype  Type RR type code to be converted.
// * \param out     Output buffer.
// * \param out_len Length of the output buffer.
// *
// * \return Length of output string.
// * \return -1 if error.
// */
//int32_t knot_rrtype_to_string(const uint16_t rrtype,
//			      char           *out,
//			      const uint32_t out_len);

///*!
// * \brief Converts mnemonic string representation of a type to numeric one.
// *
// * \param name Mnemonic string to be converted.
// *
// * \return Correct code if found, 0 otherwise.
// */
//uint16_t knot_rrtype_from_string(const char *name);

///*!
// * \brief Converts numeric class representation to the string one.
// *
// * \param rrclass Class code to be converted.
// * \param out     Output buffer.
// * \param out_len Length of the output buffer.
// *
// * \return Length of output string.
// * \return -1 if error.
// */
//int32_t knot_rrclass_to_string(const uint16_t rrclass,
//			       char           *out,
//			       const uint32_t out_len);

///*!
// * \brief Converts string representation of a class to numeric one.
// *
// * \param name Class string to be converted.
// *
// * \return Correct code if found, 0 otherwise.
// */
//uint16_t knot_rrclass_from_string(const char *name);

///*!
// * \brief Returns size of wireformat type in bytes.
// *
// * \param wire_type Wireformat type.
// *
// * \retval Size of given type on success.
// * \retval 0 on unknown type or type that has no length.
// */
//size_t knot_wireformat_size(unsigned int wire_type);

//int knot_rrtype_is_metatype(uint16_t type);

//size_t knot_ds_digest_length(uint8_t algorithm);
=======
enum knot_mxrdtln {
	/*! \brief Maximum items in RDATA wireformat. */
	KNOT_MAX_RDATA_ITEMS = 64,
	/*! \brief Maximum size of one item in RDATA wireformat. */
	KNOT_MAX_RDATA_ITEM_SIZE = 65534,
	/*! \brief Maximum wire size of one RDATA. */
	KNOT_MAX_RDATA_WIRE_SIZE =
	KNOT_MAX_RDATA_ITEMS * KNOT_MAX_RDATA_ITEM_SIZE
};

typedef enum knot_mxrdtln knot_mxrdtln_t;
//#define MAXRDATALEN 64

/* 64 is in NSD. Seems a little too much, but I'd say it's not a real issue. */

/*!
 * \brief Resource record class codes.
 */
enum knot_rr_class {
	KNOT_CLASS_IN = 1,
	KNOT_CLASS_CS,
	KNOT_CLASS_CH,
	KNOT_CLASS_HS,
	KNOT_CLASS_NONE = 254,
	KNOT_CLASS_ANY = 255
};

typedef enum knot_rr_class knot_rr_class_t;

/*!
 * \brief Resource record type constants.
 * \todo Not all indices can be used for indexing.
 */
enum knot_rr_type {
	KNOT_RRTYPE_UNKNOWN, /*!< 0 - an unknown type */
	KNOT_RRTYPE_A, /*!< 1 - a host address */
	KNOT_RRTYPE_NS, /*!< 2 - an authoritative name server */
	KNOT_RRTYPE_MD, /*!< 3 - a mail destination (Obsolete - use MX) */
	KNOT_RRTYPE_MF, /*!< 4 - a mail forwarder (Obsolete - use MX) */
	KNOT_RRTYPE_CNAME, /*!< 5 - the canonical name for an alias */
	KNOT_RRTYPE_SOA, /*!< 6 - marks the start of a zone of authority */
	KNOT_RRTYPE_MB, /*!< 7 - a mailbox domain name (EXPERIMENTAL) */
	KNOT_RRTYPE_MG, /*!< 8 - a mail group member (EXPERIMENTAL) */
	KNOT_RRTYPE_MR, /*!< 9 - a mail rename domain name (EXPERIMENTAL) */
	KNOT_RRTYPE_NULL, /*!< 10 - a null RR (EXPERIMENTAL) */
	KNOT_RRTYPE_WKS, /*!< 11 - a well known service description */
	KNOT_RRTYPE_PTR, /*!< 12 - a domain name pointer */
	KNOT_RRTYPE_HINFO, /*!< 13 - host information */
	KNOT_RRTYPE_MINFO, /*!< 14 - mailbox or mail list information */
	KNOT_RRTYPE_MX, /*!< 15 - mail exchange */
	KNOT_RRTYPE_TXT, /*!< 16 - text strings */
	KNOT_RRTYPE_RP, /*!< 17 - RFC1183 */
	KNOT_RRTYPE_AFSDB, /*!< 18 - RFC1183 */
	KNOT_RRTYPE_X25, /*!< 19 - RFC1183 */
	KNOT_RRTYPE_ISDN, /*!< 20 - RFC1183 */
	KNOT_RRTYPE_RT, /*!< 21 - RFC1183 */
	KNOT_RRTYPE_NSAP, /*!< 22 - RFC1706 */

	KNOT_RRTYPE_SIG = 24, /*!< 24 - 2535typecode */
	KNOT_RRTYPE_KEY, /*!< 25 - 2535typecode */
	KNOT_RRTYPE_PX, /*!< 26 - RFC2163 */

	KNOT_RRTYPE_AAAA = 28, /*!< 28 - ipv6 address */
	KNOT_RRTYPE_LOC, /*!< 29 - LOC record  RFC1876 */
	KNOT_RRTYPE_NXT, /*!< 30 - 2535typecode */

	KNOT_RRTYPE_SRV = 33, /*!< 33 - SRV record RFC2782 */

	KNOT_RRTYPE_NAPTR = 35, /*!< 35 - RFC2915 */
	KNOT_RRTYPE_KX, /*!< 36 - RFC2230 Key Exchange Delegation Record */
	KNOT_RRTYPE_CERT, /*!< 37 - RFC2538 */
	KNOT_RRTYPE_A6, /*!< 38 - RFC2874 */
	KNOT_RRTYPE_DNAME, /*!< 39 - RFC2672 */

	KNOT_RRTYPE_OPT = 41, /*!< 41 - Pseudo OPT record... */
	KNOT_RRTYPE_APL, /*!< 42 - RFC3123 */
	KNOT_RRTYPE_DS, /*!< 43 - RFC 4033, 4034, and 4035 */
	KNOT_RRTYPE_SSHFP, /*!< 44 - SSH Key Fingerprint */
	KNOT_RRTYPE_IPSECKEY, /*!< 45 - public key for ipsec use. RFC 4025 */
	KNOT_RRTYPE_RRSIG, /*!< 46 - RFC 4033, 4034, and 4035 */
	KNOT_RRTYPE_NSEC, /*!< 47 - RFC 4033, 4034, and 4035 */
	KNOT_RRTYPE_DNSKEY, /*!< 48 - RFC 4033, 4034, and 4035 */
	KNOT_RRTYPE_DHCID, /*!< 49 - RFC4701 DHCP information */
	/*!
	 * \brief 50 - NSEC3, secure denial, prevents zonewalking
	 */
	KNOT_RRTYPE_NSEC3,
	/*!
	 * \brief  51 - NSEC3PARAM at zone apex nsec3 parameters
	 */
	KNOT_RRTYPE_NSEC3PARAM,
	KNOT_RRTYPE_TLSA = 52,

	/* TODO consider some better way of doing this, indices too high */

	KNOT_RRTYPE_SPF = 99,      /*!< RFC 4408 */

	// not designating any RRs
	KNOT_RRTYPE_TSIG = 250, /*!< TSIG - RFC2845. */
	KNOT_RRTYPE_IXFR = 251, /*!< IXFR (not an actual RR). */
	KNOT_RRTYPE_AXFR = 252, /*!< AXFR (not an actual RR). */
	/*!
	 * \brief A request for mailbox-related records (MB, MG or MR)
	 */
	KNOT_RRTYPE_MAILB = 253,
	/*!
	 * \brief A request for mail agent RRs (Obsolete - see MX)
	 */
	KNOT_RRTYPE_MAILA = 254,
	KNOT_RRTYPE_ANY = 255, /*!< any type (wildcard) */

	// totally weird numbers (cannot use for indexing)
	KNOT_RRTYPE_TA = 32768, /*!< DNSSEC Trust Authorities */
	KNOT_RRTYPE_DLV = 32769, /*!< RFC 4431 */

	/*! \brief Last normal RR type. */
	KNOT_RRTYPE_LAST = KNOT_RRTYPE_AXFR
	/*! \todo [TSIG] Is it allright to include all <= RR TSIG?
	 * Because TSIG is normal RR type.
	 * DS: TSIG changed to AXFR */
};

typedef enum knot_rr_type knot_rr_type_t;

/*! \brief Constants characterising the wire format of RDATA items. */
enum knot_rdata_wireformat {
	/*!
	 * \brief Possibly compressed domain name.
	 */
	KNOT_RDATA_WF_COMPRESSED_DNAME = 50,
	KNOT_RDATA_WF_UNCOMPRESSED_DNAME = 51, /*!< Uncompressed domain name.  */
	KNOT_RDATA_WF_LITERAL_DNAME = 52, /*!< Literal (not downcased) dname.  */
	KNOT_RDATA_WF_BYTE = 1, /*!< 8-bit integer.  */
	KNOT_RDATA_WF_SHORT = 2, /*!< 16-bit integer.  */
	KNOT_RDATA_WF_LONG = 4, /*!< 32-bit integer.  */
	KNOT_RDATA_WF_UINT48 = 8, /*!< 48-bit integer.  */
	KNOT_RDATA_WF_TEXT = 53, /*!< Array of text strings.  */
	KNOT_RDATA_WF_A = 58, /*!< 32-bit IPv4 address.  */
	KNOT_RDATA_WF_AAAA = 16, /*!< 128-bit IPv6 address.  */
	KNOT_RDATA_WF_BINARY = 54, /*!< Binary data (unknown length).  */
	/*!
	 * \brief Binary data preceded by 1 byte length
	 */
	KNOT_RDATA_WF_BINARYWITHLENGTH = 55,
	KNOT_RDATA_WF_APL = 56, /*!< APL data.  */
	KNOT_RDATA_WF_IPSECGATEWAY = 57, /*!< IPSECKEY gateway ip4, ip6 or dname. */
	KNOT_RDATA_WF_BINARYWITHSHORT = 59,
	KNOT_RDATA_WF_TEXT_SINGLE = 60 /*!< Text string. */
};

/*! \brief Constants characterising the format of RDATA items in zone file. */
enum knot_rdata_zoneformat
{
	KNOT_RDATA_ZF_DNAME,		/* Domain name.  */
	KNOT_RDATA_ZF_LITERAL_DNAME,	/* DNS name (not lowercased domain name).  */
	KNOT_RDATA_ZF_TEXT,		/* Array of text strings.  */
	KNOT_RDATA_ZF_TEXT_SINGLE,	/* Text string.  */
	KNOT_RDATA_ZF_BYTE,		/* 8-bit integer.  */
	KNOT_RDATA_ZF_SHORT,		/* 16-bit integer.  */
	KNOT_RDATA_ZF_LONG,		/* 32-bit integer.  */
	KNOT_RDATA_ZF_A,		/* 32-bit IPv4 address.  */
	KNOT_RDATA_ZF_AAAA,		/* 128-bit IPv6 address.  */
	KNOT_RDATA_ZF_RRTYPE,		/* RR type.  */
	KNOT_RDATA_ZF_ALGORITHM,	/* Cryptographic algorithm.  */
	KNOT_RDATA_ZF_CERTIFICATE_TYPE,
	KNOT_RDATA_ZF_PERIOD,		/* Time period.  */
	KNOT_RDATA_ZF_TIME,
	KNOT_RDATA_ZF_BASE64,		/* Base-64 binary data.  */
	KNOT_RDATA_ZF_BASE32,		/* Base-32 binary data.  */
	KNOT_RDATA_ZF_HEX,		/* Hexadecimal binary data.  */
	KNOT_RDATA_ZF_HEX_LEN,	/* Hexadecimal binary data. Skip initial length byte. */
	KNOT_RDATA_ZF_NSAP,		/* NSAP.  */
	KNOT_RDATA_ZF_APL,		/* APL.  */
	KNOT_RDATA_ZF_IPSECGATEWAY,	/* IPSECKEY gateway ip4, ip6 or dname. */
	KNOT_RDATA_ZF_SERVICES,	/* Protocol and port number bitmap.  */
	KNOT_RDATA_ZF_NXT,		/* NXT type bitmap.  */
	KNOT_RDATA_ZF_NSEC,		/* NSEC type bitmap.  */
	KNOT_RDATA_ZF_LOC,		/* Location data.  */
	KNOT_RDATA_ZF_UNKNOWN	/* Unknown data.  */
};

/*! \brief Constants characterising the wire format of RDATA items. */
typedef enum knot_rdata_zoneformat knot_rdata_zoneformat_t;

/*! \brief Enum containing wireformat codes. */
typedef enum knot_rdatawireformat knot_rdata_wireformat_t;

/*! \brief Constants for DNSSEC algorithm types.
 *
 * Source: http://www.iana.org/assignments/dns-sec-alg-numbers/dns-sec-alg-numbers.xml
 */
enum knot_dnssec_algorithm
{
	KNOT_DNSSEC_ALG_RSAMD5 = 1,
	KNOT_DNSSEC_ALG_DH = 2,
	KNOT_DNSSEC_ALG_DSA = 3,
	KNOT_DNSSEC_ALG_RSASHA1 = 5,
	KNOT_DNSSEC_ALG_DSA_NSEC3_SHA1 = 6,
	KNOT_DNSSEC_ALG_RSASHA1_NSEC3_SHA1 = 7,
	KNOT_DNSSEC_ALG_RSASHA256 = 8,
	KNOT_DNSSEC_ALG_RSASHA512 = 10,
	KNOT_DNSSEC_ALG_ECC_GOST = 12,
	KNOT_DNSSEC_ALG_ECDSAP256SHA256 = 13,
	KNOT_DNSSEC_ALG_ECDSAP384SHA384 = 14
};

typedef enum knot_dnssec_algorithm knot_dnssec_algorithm_t;

/*! \brief Constants for DNSSEC algorithm types.
 *
 * Source: http://www.iana.org/assignments/ds-rr-types/ds-rr-types.xml
 */
enum knot_ds_algorithm
{
	KNOT_DS_ALG_SHA1 = 1,	/* 20B - RFC 3658 */
	KNOT_DS_ALG_SHA256 = 2,	/* 32B - RFC 4509 */
	KNOT_DS_ALG_GOST = 3,	/* 32B - RFC 5933 */
	KNOT_DS_ALG_SHA384 = 4	/* 48B - RFC 6605 */
};

typedef enum knot_ds_algorithm knot_ds_algorithm_t;

/*! \brief Structure holding RR descriptor. */
struct knot_rrtype_descriptor {
	uint16_t type;          /*!< RR type */
	const char *name;       /*!< Textual name.  */
	uint8_t length;         /*!< Maximum number of RDATA items.  */

	/*! \brief Wire format specification for the RDATA. */
	uint8_t wireformat[KNOT_MAX_RDATA_ITEMS];

	/*! \brief Zone file format specification for the RDATA. */
	uint8_t zoneformat[KNOT_MAX_RDATA_ITEMS];

	bool fixed_items; /*!< Has fixed number of RDATA items? */
};

/*! \brief Structure holding RR descriptor. */
typedef struct knot_rrtype_descriptor knot_rrtype_descriptor_t;

/*!
 * \brief Gets RR descriptor for given RR type.
 *
 * \param type Code of RR type whose descriptor should be returned.
 *
 * \return RR descriptor for given type code, NULL descriptor if
 *         unknown type.
 *
 * \todo Change return value to const.
 */
knot_rrtype_descriptor_t *knot_rrtype_descriptor_by_type(uint16_t type);

/*!
 * \brief Gets RR descriptor for given RR name.
 *
 * \param name Mnemonic of RR type whose descriptor should be returned.
 *
 * \return RR descriptor for given name, NULL descriptor if
 *         unknown type.
 *
 * \todo Change return value to const.
 */
knot_rrtype_descriptor_t *knot_rrtype_descriptor_by_name(const char *name);

/*!
 * \brief Converts numeric type representation to mnemonic string.
 *
 * \param rrtype  Type RR type code to be converted.
 * \param out     Output buffer.
 * \param out_len Length of the output buffer.
 *
 * \return Length of output string.
 * \return -1 if error.
 */
int knot_rrtype_to_string(const uint16_t rrtype,
                         char           *out,
                          const size_t   out_len);

/*!
 * \brief Converts mnemonic string representation of a type to numeric one.
 *
 * \param name Mnemonic string to be converted.
 * \param num  Output variable.
 *
 * \return  0 if OK.
 * \return -1 if error.
 */
int knot_rrtype_from_string(const char *name, uint16_t *num);

/*!
 * \brief Converts numeric class representation to the string one.
 *
 * \param rrclass Class code to be converted.
 * \param out     Output buffer.
 * \param out_len Length of the output buffer.
 *
 * \return Length of output string.
 * \return -1 if error.
 */
int knot_rrclass_to_string(const uint16_t rrclass,
                           char           *out,
                           const size_t   out_len);

/*!
 * \brief Converts string representation of a class to numeric one.
 *
 * \param name Mnemonic string to be converted.
 * \param num  Output variable.
 *
 * \return  0 if OK.
 * \return -1 if error.
 */
int knot_rrclass_from_string(const char *name, uint16_t *num);

/*!
 * \brief Returns size of wireformat type in bytes.
 *
 * \param wire_type Wireformat type.
 *
 * \retval Size of given type on success.
 * \retval 0 on unknown type or type that has no length.
 */
size_t knot_wireformat_size(unsigned int wire_type);

int knot_rrtype_is_metatype(uint16_t type);

size_t knot_ds_digest_length(uint8_t algorithm);
>>>>>>> 2967fd1e

#endif /* _KNOT_DESCRIPTOR_H_ */

/*! @} */
<|MERGE_RESOLUTION|>--- conflicted
+++ resolved
@@ -51,7 +51,6 @@
 #include <stdbool.h>
 #include <string.h>
 
-<<<<<<< HEAD
 //enum knot_mxrdtln {
 //	/*! \brief Maximum items in RDATA wireformat. */
 //	KNOT_MAX_RDATA_ITEMS = 64,
@@ -374,336 +373,7 @@
 //int knot_rrtype_is_metatype(uint16_t type);
 
 //size_t knot_ds_digest_length(uint8_t algorithm);
-=======
-enum knot_mxrdtln {
-	/*! \brief Maximum items in RDATA wireformat. */
-	KNOT_MAX_RDATA_ITEMS = 64,
-	/*! \brief Maximum size of one item in RDATA wireformat. */
-	KNOT_MAX_RDATA_ITEM_SIZE = 65534,
-	/*! \brief Maximum wire size of one RDATA. */
-	KNOT_MAX_RDATA_WIRE_SIZE =
-	KNOT_MAX_RDATA_ITEMS * KNOT_MAX_RDATA_ITEM_SIZE
-};
-
-typedef enum knot_mxrdtln knot_mxrdtln_t;
-//#define MAXRDATALEN 64
-
-/* 64 is in NSD. Seems a little too much, but I'd say it's not a real issue. */
-
-/*!
- * \brief Resource record class codes.
- */
-enum knot_rr_class {
-	KNOT_CLASS_IN = 1,
-	KNOT_CLASS_CS,
-	KNOT_CLASS_CH,
-	KNOT_CLASS_HS,
-	KNOT_CLASS_NONE = 254,
-	KNOT_CLASS_ANY = 255
-};
-
-typedef enum knot_rr_class knot_rr_class_t;
-
-/*!
- * \brief Resource record type constants.
- * \todo Not all indices can be used for indexing.
- */
-enum knot_rr_type {
-	KNOT_RRTYPE_UNKNOWN, /*!< 0 - an unknown type */
-	KNOT_RRTYPE_A, /*!< 1 - a host address */
-	KNOT_RRTYPE_NS, /*!< 2 - an authoritative name server */
-	KNOT_RRTYPE_MD, /*!< 3 - a mail destination (Obsolete - use MX) */
-	KNOT_RRTYPE_MF, /*!< 4 - a mail forwarder (Obsolete - use MX) */
-	KNOT_RRTYPE_CNAME, /*!< 5 - the canonical name for an alias */
-	KNOT_RRTYPE_SOA, /*!< 6 - marks the start of a zone of authority */
-	KNOT_RRTYPE_MB, /*!< 7 - a mailbox domain name (EXPERIMENTAL) */
-	KNOT_RRTYPE_MG, /*!< 8 - a mail group member (EXPERIMENTAL) */
-	KNOT_RRTYPE_MR, /*!< 9 - a mail rename domain name (EXPERIMENTAL) */
-	KNOT_RRTYPE_NULL, /*!< 10 - a null RR (EXPERIMENTAL) */
-	KNOT_RRTYPE_WKS, /*!< 11 - a well known service description */
-	KNOT_RRTYPE_PTR, /*!< 12 - a domain name pointer */
-	KNOT_RRTYPE_HINFO, /*!< 13 - host information */
-	KNOT_RRTYPE_MINFO, /*!< 14 - mailbox or mail list information */
-	KNOT_RRTYPE_MX, /*!< 15 - mail exchange */
-	KNOT_RRTYPE_TXT, /*!< 16 - text strings */
-	KNOT_RRTYPE_RP, /*!< 17 - RFC1183 */
-	KNOT_RRTYPE_AFSDB, /*!< 18 - RFC1183 */
-	KNOT_RRTYPE_X25, /*!< 19 - RFC1183 */
-	KNOT_RRTYPE_ISDN, /*!< 20 - RFC1183 */
-	KNOT_RRTYPE_RT, /*!< 21 - RFC1183 */
-	KNOT_RRTYPE_NSAP, /*!< 22 - RFC1706 */
-
-	KNOT_RRTYPE_SIG = 24, /*!< 24 - 2535typecode */
-	KNOT_RRTYPE_KEY, /*!< 25 - 2535typecode */
-	KNOT_RRTYPE_PX, /*!< 26 - RFC2163 */
-
-	KNOT_RRTYPE_AAAA = 28, /*!< 28 - ipv6 address */
-	KNOT_RRTYPE_LOC, /*!< 29 - LOC record  RFC1876 */
-	KNOT_RRTYPE_NXT, /*!< 30 - 2535typecode */
-
-	KNOT_RRTYPE_SRV = 33, /*!< 33 - SRV record RFC2782 */
-
-	KNOT_RRTYPE_NAPTR = 35, /*!< 35 - RFC2915 */
-	KNOT_RRTYPE_KX, /*!< 36 - RFC2230 Key Exchange Delegation Record */
-	KNOT_RRTYPE_CERT, /*!< 37 - RFC2538 */
-	KNOT_RRTYPE_A6, /*!< 38 - RFC2874 */
-	KNOT_RRTYPE_DNAME, /*!< 39 - RFC2672 */
-
-	KNOT_RRTYPE_OPT = 41, /*!< 41 - Pseudo OPT record... */
-	KNOT_RRTYPE_APL, /*!< 42 - RFC3123 */
-	KNOT_RRTYPE_DS, /*!< 43 - RFC 4033, 4034, and 4035 */
-	KNOT_RRTYPE_SSHFP, /*!< 44 - SSH Key Fingerprint */
-	KNOT_RRTYPE_IPSECKEY, /*!< 45 - public key for ipsec use. RFC 4025 */
-	KNOT_RRTYPE_RRSIG, /*!< 46 - RFC 4033, 4034, and 4035 */
-	KNOT_RRTYPE_NSEC, /*!< 47 - RFC 4033, 4034, and 4035 */
-	KNOT_RRTYPE_DNSKEY, /*!< 48 - RFC 4033, 4034, and 4035 */
-	KNOT_RRTYPE_DHCID, /*!< 49 - RFC4701 DHCP information */
-	/*!
-	 * \brief 50 - NSEC3, secure denial, prevents zonewalking
-	 */
-	KNOT_RRTYPE_NSEC3,
-	/*!
-	 * \brief  51 - NSEC3PARAM at zone apex nsec3 parameters
-	 */
-	KNOT_RRTYPE_NSEC3PARAM,
-	KNOT_RRTYPE_TLSA = 52,
-
-	/* TODO consider some better way of doing this, indices too high */
-
-	KNOT_RRTYPE_SPF = 99,      /*!< RFC 4408 */
-
-	// not designating any RRs
-	KNOT_RRTYPE_TSIG = 250, /*!< TSIG - RFC2845. */
-	KNOT_RRTYPE_IXFR = 251, /*!< IXFR (not an actual RR). */
-	KNOT_RRTYPE_AXFR = 252, /*!< AXFR (not an actual RR). */
-	/*!
-	 * \brief A request for mailbox-related records (MB, MG or MR)
-	 */
-	KNOT_RRTYPE_MAILB = 253,
-	/*!
-	 * \brief A request for mail agent RRs (Obsolete - see MX)
-	 */
-	KNOT_RRTYPE_MAILA = 254,
-	KNOT_RRTYPE_ANY = 255, /*!< any type (wildcard) */
-
-	// totally weird numbers (cannot use for indexing)
-	KNOT_RRTYPE_TA = 32768, /*!< DNSSEC Trust Authorities */
-	KNOT_RRTYPE_DLV = 32769, /*!< RFC 4431 */
-
-	/*! \brief Last normal RR type. */
-	KNOT_RRTYPE_LAST = KNOT_RRTYPE_AXFR
-	/*! \todo [TSIG] Is it allright to include all <= RR TSIG?
-	 * Because TSIG is normal RR type.
-	 * DS: TSIG changed to AXFR */
-};
-
-typedef enum knot_rr_type knot_rr_type_t;
-
-/*! \brief Constants characterising the wire format of RDATA items. */
-enum knot_rdata_wireformat {
-	/*!
-	 * \brief Possibly compressed domain name.
-	 */
-	KNOT_RDATA_WF_COMPRESSED_DNAME = 50,
-	KNOT_RDATA_WF_UNCOMPRESSED_DNAME = 51, /*!< Uncompressed domain name.  */
-	KNOT_RDATA_WF_LITERAL_DNAME = 52, /*!< Literal (not downcased) dname.  */
-	KNOT_RDATA_WF_BYTE = 1, /*!< 8-bit integer.  */
-	KNOT_RDATA_WF_SHORT = 2, /*!< 16-bit integer.  */
-	KNOT_RDATA_WF_LONG = 4, /*!< 32-bit integer.  */
-	KNOT_RDATA_WF_UINT48 = 8, /*!< 48-bit integer.  */
-	KNOT_RDATA_WF_TEXT = 53, /*!< Array of text strings.  */
-	KNOT_RDATA_WF_A = 58, /*!< 32-bit IPv4 address.  */
-	KNOT_RDATA_WF_AAAA = 16, /*!< 128-bit IPv6 address.  */
-	KNOT_RDATA_WF_BINARY = 54, /*!< Binary data (unknown length).  */
-	/*!
-	 * \brief Binary data preceded by 1 byte length
-	 */
-	KNOT_RDATA_WF_BINARYWITHLENGTH = 55,
-	KNOT_RDATA_WF_APL = 56, /*!< APL data.  */
-	KNOT_RDATA_WF_IPSECGATEWAY = 57, /*!< IPSECKEY gateway ip4, ip6 or dname. */
-	KNOT_RDATA_WF_BINARYWITHSHORT = 59,
-	KNOT_RDATA_WF_TEXT_SINGLE = 60 /*!< Text string. */
-};
-
-/*! \brief Constants characterising the format of RDATA items in zone file. */
-enum knot_rdata_zoneformat
-{
-	KNOT_RDATA_ZF_DNAME,		/* Domain name.  */
-	KNOT_RDATA_ZF_LITERAL_DNAME,	/* DNS name (not lowercased domain name).  */
-	KNOT_RDATA_ZF_TEXT,		/* Array of text strings.  */
-	KNOT_RDATA_ZF_TEXT_SINGLE,	/* Text string.  */
-	KNOT_RDATA_ZF_BYTE,		/* 8-bit integer.  */
-	KNOT_RDATA_ZF_SHORT,		/* 16-bit integer.  */
-	KNOT_RDATA_ZF_LONG,		/* 32-bit integer.  */
-	KNOT_RDATA_ZF_A,		/* 32-bit IPv4 address.  */
-	KNOT_RDATA_ZF_AAAA,		/* 128-bit IPv6 address.  */
-	KNOT_RDATA_ZF_RRTYPE,		/* RR type.  */
-	KNOT_RDATA_ZF_ALGORITHM,	/* Cryptographic algorithm.  */
-	KNOT_RDATA_ZF_CERTIFICATE_TYPE,
-	KNOT_RDATA_ZF_PERIOD,		/* Time period.  */
-	KNOT_RDATA_ZF_TIME,
-	KNOT_RDATA_ZF_BASE64,		/* Base-64 binary data.  */
-	KNOT_RDATA_ZF_BASE32,		/* Base-32 binary data.  */
-	KNOT_RDATA_ZF_HEX,		/* Hexadecimal binary data.  */
-	KNOT_RDATA_ZF_HEX_LEN,	/* Hexadecimal binary data. Skip initial length byte. */
-	KNOT_RDATA_ZF_NSAP,		/* NSAP.  */
-	KNOT_RDATA_ZF_APL,		/* APL.  */
-	KNOT_RDATA_ZF_IPSECGATEWAY,	/* IPSECKEY gateway ip4, ip6 or dname. */
-	KNOT_RDATA_ZF_SERVICES,	/* Protocol and port number bitmap.  */
-	KNOT_RDATA_ZF_NXT,		/* NXT type bitmap.  */
-	KNOT_RDATA_ZF_NSEC,		/* NSEC type bitmap.  */
-	KNOT_RDATA_ZF_LOC,		/* Location data.  */
-	KNOT_RDATA_ZF_UNKNOWN	/* Unknown data.  */
-};
-
-/*! \brief Constants characterising the wire format of RDATA items. */
-typedef enum knot_rdata_zoneformat knot_rdata_zoneformat_t;
-
-/*! \brief Enum containing wireformat codes. */
-typedef enum knot_rdatawireformat knot_rdata_wireformat_t;
-
-/*! \brief Constants for DNSSEC algorithm types.
- *
- * Source: http://www.iana.org/assignments/dns-sec-alg-numbers/dns-sec-alg-numbers.xml
- */
-enum knot_dnssec_algorithm
-{
-	KNOT_DNSSEC_ALG_RSAMD5 = 1,
-	KNOT_DNSSEC_ALG_DH = 2,
-	KNOT_DNSSEC_ALG_DSA = 3,
-	KNOT_DNSSEC_ALG_RSASHA1 = 5,
-	KNOT_DNSSEC_ALG_DSA_NSEC3_SHA1 = 6,
-	KNOT_DNSSEC_ALG_RSASHA1_NSEC3_SHA1 = 7,
-	KNOT_DNSSEC_ALG_RSASHA256 = 8,
-	KNOT_DNSSEC_ALG_RSASHA512 = 10,
-	KNOT_DNSSEC_ALG_ECC_GOST = 12,
-	KNOT_DNSSEC_ALG_ECDSAP256SHA256 = 13,
-	KNOT_DNSSEC_ALG_ECDSAP384SHA384 = 14
-};
-
-typedef enum knot_dnssec_algorithm knot_dnssec_algorithm_t;
-
-/*! \brief Constants for DNSSEC algorithm types.
- *
- * Source: http://www.iana.org/assignments/ds-rr-types/ds-rr-types.xml
- */
-enum knot_ds_algorithm
-{
-	KNOT_DS_ALG_SHA1 = 1,	/* 20B - RFC 3658 */
-	KNOT_DS_ALG_SHA256 = 2,	/* 32B - RFC 4509 */
-	KNOT_DS_ALG_GOST = 3,	/* 32B - RFC 5933 */
-	KNOT_DS_ALG_SHA384 = 4	/* 48B - RFC 6605 */
-};
-
-typedef enum knot_ds_algorithm knot_ds_algorithm_t;
-
-/*! \brief Structure holding RR descriptor. */
-struct knot_rrtype_descriptor {
-	uint16_t type;          /*!< RR type */
-	const char *name;       /*!< Textual name.  */
-	uint8_t length;         /*!< Maximum number of RDATA items.  */
-
-	/*! \brief Wire format specification for the RDATA. */
-	uint8_t wireformat[KNOT_MAX_RDATA_ITEMS];
-
-	/*! \brief Zone file format specification for the RDATA. */
-	uint8_t zoneformat[KNOT_MAX_RDATA_ITEMS];
-
-	bool fixed_items; /*!< Has fixed number of RDATA items? */
-};
-
-/*! \brief Structure holding RR descriptor. */
-typedef struct knot_rrtype_descriptor knot_rrtype_descriptor_t;
-
-/*!
- * \brief Gets RR descriptor for given RR type.
- *
- * \param type Code of RR type whose descriptor should be returned.
- *
- * \return RR descriptor for given type code, NULL descriptor if
- *         unknown type.
- *
- * \todo Change return value to const.
- */
-knot_rrtype_descriptor_t *knot_rrtype_descriptor_by_type(uint16_t type);
-
-/*!
- * \brief Gets RR descriptor for given RR name.
- *
- * \param name Mnemonic of RR type whose descriptor should be returned.
- *
- * \return RR descriptor for given name, NULL descriptor if
- *         unknown type.
- *
- * \todo Change return value to const.
- */
-knot_rrtype_descriptor_t *knot_rrtype_descriptor_by_name(const char *name);
-
-/*!
- * \brief Converts numeric type representation to mnemonic string.
- *
- * \param rrtype  Type RR type code to be converted.
- * \param out     Output buffer.
- * \param out_len Length of the output buffer.
- *
- * \return Length of output string.
- * \return -1 if error.
- */
-int knot_rrtype_to_string(const uint16_t rrtype,
-                         char           *out,
-                          const size_t   out_len);
-
-/*!
- * \brief Converts mnemonic string representation of a type to numeric one.
- *
- * \param name Mnemonic string to be converted.
- * \param num  Output variable.
- *
- * \return  0 if OK.
- * \return -1 if error.
- */
-int knot_rrtype_from_string(const char *name, uint16_t *num);
-
-/*!
- * \brief Converts numeric class representation to the string one.
- *
- * \param rrclass Class code to be converted.
- * \param out     Output buffer.
- * \param out_len Length of the output buffer.
- *
- * \return Length of output string.
- * \return -1 if error.
- */
-int knot_rrclass_to_string(const uint16_t rrclass,
-                           char           *out,
-                           const size_t   out_len);
-
-/*!
- * \brief Converts string representation of a class to numeric one.
- *
- * \param name Mnemonic string to be converted.
- * \param num  Output variable.
- *
- * \return  0 if OK.
- * \return -1 if error.
- */
-int knot_rrclass_from_string(const char *name, uint16_t *num);
-
-/*!
- * \brief Returns size of wireformat type in bytes.
- *
- * \param wire_type Wireformat type.
- *
- * \retval Size of given type on success.
- * \retval 0 on unknown type or type that has no length.
- */
-size_t knot_wireformat_size(unsigned int wire_type);
-
-int knot_rrtype_is_metatype(uint16_t type);
-
-size_t knot_ds_digest_length(uint8_t algorithm);
->>>>>>> 2967fd1e
 
 #endif /* _KNOT_DESCRIPTOR_H_ */
 
-/*! @} */
+/*! @} */