--- conflicted
+++ resolved
@@ -2045,11 +2045,7 @@
 	/* Check that we can write to outfile. */
 	FILE *f = fopen(outfile, "wb");
 	if (f == NULL) {
-<<<<<<< HEAD
-		fprintf(stderr, "Cannot write zone db to file:%s .\n",
-=======
 		fprintf(stderr, "Cannot write zone db to file '%s'\n",
->>>>>>> d4224b9a
 		       outfile);
 		return KNOTDZCOMPILE_EINVAL;
 	}
